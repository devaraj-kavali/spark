--- conflicted
+++ resolved
@@ -42,7 +42,6 @@
 
   // _id is only a var for testing purposes
   private var _id = ResourceProfile.getNextProfileId
-<<<<<<< HEAD
   // this is used for any resources that use fractional amounts
   private var _executorResourceNumParts: Option[Map[String, Int]] = None
   private var _limitingResource: Option[String] = None
@@ -50,8 +49,6 @@
   private var _coresLimitKnown: Boolean = false
   private var _internalPysparkMemoryConf: Seq[(String, String)] =
     ResourceProfile.createPysparkMemoryInternalConfs(this)
-=======
->>>>>>> cfb1706e
 
   def id: Int = _id
 
@@ -66,7 +63,6 @@
   def executorResourcesJMap: JMap[String, ExecutorResourceRequest] = {
     executorResources.asJava
   }
-<<<<<<< HEAD
 
   private[spark] def getInternalPysparkMemoryConfs: Seq[(String, String)] = {
     _internalPysparkMemoryConf
@@ -203,34 +199,6 @@
     }
   }
 
-=======
-
-  // Note that some cluster managers don't set the executor cores explicitly so
-  // be sure to check the Option as required
-  private[spark] def getExecutorCores: Option[Int] = {
-    executorResources.get(ResourceProfile.CORES).map(_.amount.toInt)
-  }
-
-  private[spark] def getTaskCpus: Option[Int] = {
-    taskResources.get(ResourceProfile.CPUS).map(_.amount.toInt)
-  }
-
-  // testing only
-  private[spark] def setToDefaultProfile(): Unit = {
-    _id = ResourceProfile.DEFAULT_RESOURCE_PROFILE_ID
-  }
-
-  override def equals(obj: Any): Boolean = {
-    obj match {
-      case that: ResourceProfile =>
-        that.getClass == this.getClass && that.id == _id &&
-          that.taskResources == taskResources && that.executorResources == executorResources
-      case _ =>
-        false
-    }
-  }
-
->>>>>>> cfb1706e
   override def hashCode(): Int = Seq(taskResources, executorResources).hashCode()
 
   override def toString(): String = {
@@ -240,10 +208,6 @@
 }
 
 object ResourceProfile extends Logging {
-<<<<<<< HEAD
-
-=======
->>>>>>> cfb1706e
   // task resources
   val CPUS = "cpus"
   // Executor resources
@@ -306,7 +270,6 @@
         req.vendor.getOrElse(""))
     }
     ereqs.requests
-<<<<<<< HEAD
   }
 
   // for testing only
@@ -323,24 +286,6 @@
     }
   }
 
-=======
-  }
-
-  // for testing only
-  private[spark] def reInitDefaultProfile(conf: SparkConf): Unit = {
-    clearDefaultProfile
-    // force recreate it after clearing
-    getOrCreateDefaultProfile(conf)
-  }
-
-  // for testing only
-  private[spark] def clearDefaultProfile: Unit = {
-    DEFAULT_PROFILE_LOCK.synchronized {
-      defaultProfile = None
-    }
-  }
-
->>>>>>> cfb1706e
   private[spark] def getCustomTaskResources(
       rp: ResourceProfile): Map[String, TaskResourceRequest] = {
     rp.taskResources.filterKeys(k => !k.equals(ResourceProfile.CPUS))
@@ -350,7 +295,6 @@
       rp: ResourceProfile): Map[String, ExecutorResourceRequest] = {
     rp.executorResources.filterKeys(k => !ResourceProfile.allSupportedExecutorResources.contains(k))
   }
-<<<<<<< HEAD
 
   private[spark] val SPARK_RP_EXEC_PREFIX = "spark.resourceProfile.executor"
 
@@ -394,6 +338,4 @@
     val intConf = ResourceProfileInternalConf(resourceProfileIntConfPrefix(rpId), rName)
     sparkConf.getOption(intConf.amountConf).map(_.toLong)
   }
-=======
->>>>>>> cfb1706e
 }