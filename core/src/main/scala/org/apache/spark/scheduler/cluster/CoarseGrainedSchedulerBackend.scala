/*
 * Licensed to the Apache Software Foundation (ASF) under one or more
 * contributor license agreements.  See the NOTICE file distributed with
 * this work for additional information regarding copyright ownership.
 * The ASF licenses this file to You under the Apache License, Version 2.0
 * (the "License"); you may not use this file except in compliance with
 * the License.  You may obtain a copy of the License at
 *
 *    http://www.apache.org/licenses/LICENSE-2.0
 *
 * Unless required by applicable law or agreed to in writing, software
 * distributed under the License is distributed on an "AS IS" BASIS,
 * WITHOUT WARRANTIES OR CONDITIONS OF ANY KIND, either express or implied.
 * See the License for the specific language governing permissions and
 * limitations under the License.
 */

package org.apache.spark.scheduler.cluster

import java.util.concurrent.TimeUnit
import java.util.concurrent.atomic.{AtomicInteger, AtomicReference}
import javax.annotation.concurrent.GuardedBy

import scala.collection.mutable.{HashMap, HashSet}
import scala.concurrent.Future

import org.apache.hadoop.security.UserGroupInformation

import org.apache.spark.{ExecutorAllocationClient, SparkEnv, SparkException, TaskState}
import org.apache.spark.deploy.SparkHadoopUtil
import org.apache.spark.deploy.security.HadoopDelegationTokenManager
import org.apache.spark.executor.ExecutorLogUrlHandler
import org.apache.spark.internal.Logging
import org.apache.spark.internal.config._
import org.apache.spark.internal.config.Network._
import org.apache.spark.resource.ImmutableResourceProfile
import org.apache.spark.rpc._
import org.apache.spark.scheduler._
import org.apache.spark.scheduler.cluster.CoarseGrainedClusterMessages._
import org.apache.spark.scheduler.cluster.CoarseGrainedSchedulerBackend.ENDPOINT_NAME
import org.apache.spark.util.{RpcUtils, SerializableBuffer, ThreadUtils, Utils}

/**
 * A scheduler backend that waits for coarse-grained executors to connect.
 * This backend holds onto each executor for the duration of the Spark job rather than relinquishing
 * executors whenever a task is done and asking the scheduler to launch a new executor for
 * each new task. Executors may be launched in a variety of ways, such as Mesos tasks for the
 * coarse-grained Mesos mode or standalone processes for Spark's standalone deploy mode
 * (spark.deploy.*).
 */
private[spark]
class CoarseGrainedSchedulerBackend(scheduler: TaskSchedulerImpl, val rpcEnv: RpcEnv)
  extends ExecutorAllocationClient with SchedulerBackend with Logging {

  // Use an atomic variable to track total number of cores in the cluster for simplicity and speed
  protected val totalCoreCount = new AtomicInteger(0)
  // Total number of executors that are currently registered
  protected val totalRegisteredExecutors = new AtomicInteger(0)
  protected val conf = scheduler.sc.conf
  private val maxRpcMessageSize = RpcUtils.maxMessageSizeBytes(conf)
  private val defaultAskTimeout = RpcUtils.askRpcTimeout(conf)
  // Submit tasks only after (registered resources / total expected resources)
  // is equal to at least this value, that is double between 0 and 1.
  private val _minRegisteredRatio =
    math.min(1, conf.get(SCHEDULER_MIN_REGISTERED_RESOURCES_RATIO).getOrElse(0.0))
  // Submit tasks after maxRegisteredWaitingTime milliseconds
  // if minRegisteredRatio has not yet been reached
  private val maxRegisteredWaitingTimeNs = TimeUnit.MILLISECONDS.toNanos(
    conf.get(SCHEDULER_MAX_REGISTERED_RESOURCE_WAITING_TIME))
  private val createTimeNs = System.nanoTime()

  // Accessing `executorDataMap` in the inherited methods from ThreadSafeRpcEndpoint doesn't need
  // any protection. But accessing `executorDataMap` out of the inherited methods must be
  // protected by `CoarseGrainedSchedulerBackend.this`. Besides, `executorDataMap` should only
  // be modified in the inherited methods from ThreadSafeRpcEndpoint with protection by
  // `CoarseGrainedSchedulerBackend.this`.
  private val executorDataMap = new HashMap[String, ExecutorData]

  // Number of executors for each ResourceProfile requested by the cluster
  // manager, [[ExecutorAllocationManager]]
  @GuardedBy("CoarseGrainedSchedulerBackend.this")
  private var requestedTotalExecutorsPerResourceProfile = new HashMap[ImmutableResourceProfile, Int]

  private val listenerBus = scheduler.sc.listenerBus

  // Executors we have requested the cluster manager to kill that have not died yet; maps
  // the executor ID to whether it was explicitly killed by the driver (and thus shouldn't
  // be considered an app-related failure).
  @GuardedBy("CoarseGrainedSchedulerBackend.this")
  private val executorsPendingToRemove = new HashMap[String, Boolean]

<<<<<<< HEAD
  // A map of ResourceProfile id to map of hostname with its possible task number running on it
=======
  // Executors that have been lost, but for which we don't yet know the real exit reason.
  private val executorsPendingLossReason = new HashSet[String]

  // A map to store hostname with its possible task number running on it
>>>>>>> a8bf5d82
  @GuardedBy("CoarseGrainedSchedulerBackend.this")
  protected var rpHostToLocalTaskCount: Map[Int, Map[String, Int]] = Map.empty


  // The number of pending tasks per ResourceProfile id which is locality required
  @GuardedBy("CoarseGrainedSchedulerBackend.this")
  protected var numLocalityAwareTasksPerResourceProfileId = Map.empty[Int, Int]

  // The num of current max ExecutorId used to re-register appMaster
  @volatile protected var currentExecutorIdCounter = 0

  // Current set of delegation tokens to send to executors.
  private val delegationTokens = new AtomicReference[Array[Byte]]()

  // The token manager used to create security tokens.
  private var delegationTokenManager: Option[HadoopDelegationTokenManager] = None

  private val reviveThread =
    ThreadUtils.newDaemonSingleThreadScheduledExecutor("driver-revive-thread")

  class DriverEndpoint extends IsolatedRpcEndpoint with Logging {

    override val rpcEnv: RpcEnv = CoarseGrainedSchedulerBackend.this.rpcEnv

    protected val addressToExecutorId = new HashMap[RpcAddress, String]

    // Spark configuration sent to executors. This is a lazy val so that subclasses of the
    // scheduler can modify the SparkConf object before this view is created.
    private lazy val sparkProperties = scheduler.sc.conf.getAll
      .filter { case (k, _) => k.startsWith("spark.") }
      .toSeq

    private val logUrlHandler: ExecutorLogUrlHandler = new ExecutorLogUrlHandler(
      conf.get(UI.CUSTOM_EXECUTOR_LOG_URL))

    override def onStart(): Unit = {
      // Periodically revive offers to allow delay scheduling to work
      val reviveIntervalMs = conf.get(SCHEDULER_REVIVE_INTERVAL).getOrElse(1000L)

      reviveThread.scheduleAtFixedRate(() => Utils.tryLogNonFatalError {
        Option(self).foreach(_.send(ReviveOffers))
      }, 0, reviveIntervalMs, TimeUnit.MILLISECONDS)
    }

    override def receive: PartialFunction[Any, Unit] = {
      case StatusUpdate(executorId, taskId, state, data, taskCpus, resources) =>
        scheduler.statusUpdate(taskId, state, data.value)
        if (TaskState.isFinished(state)) {
          executorDataMap.get(executorId) match {
            case Some(executorInfo) =>
              executorInfo.freeCores += taskCpus
              resources.foreach { case (k, v) =>
                executorInfo.resourcesInfo.get(k).foreach { r =>
                  r.release(v.addresses)
                }
              }
              makeOffers(executorId)
            case None =>
              // Ignoring the update since we don't know about the executor.
              logWarning(s"Ignored task status update ($taskId state $state) " +
                s"from unknown executor with ID $executorId")
          }
        }

      case ReviveOffers =>
        makeOffers()

      case KillTask(taskId, executorId, interruptThread, reason) =>
        executorDataMap.get(executorId) match {
          case Some(executorInfo) =>
            executorInfo.executorEndpoint.send(
              KillTask(taskId, executorId, interruptThread, reason))
          case None =>
            // Ignoring the task kill since the executor is not registered.
            logWarning(s"Attempted to kill task $taskId for unknown executor $executorId.")
        }

      case KillExecutorsOnHost(host) =>
        scheduler.getExecutorsAliveOnHost(host).foreach { exec =>
          killExecutors(exec.toSeq, adjustTargetNumExecutors = false, countFailures = false,
            force = true)
        }

      case UpdateDelegationTokens(newDelegationTokens) =>
        updateDelegationTokens(newDelegationTokens)

      case RemoveExecutor(executorId, reason) =>
        // We will remove the executor's state and cannot restore it. However, the connection
        // between the driver and the executor may be still alive so that the executor won't exit
        // automatically, so try to tell the executor to stop itself. See SPARK-13519.
        executorDataMap.get(executorId).foreach(_.executorEndpoint.send(StopExecutor))
        removeExecutor(executorId, reason)

      case LaunchedExecutor(executorId) =>
        executorDataMap.get(executorId).foreach { data =>
          data.freeCores = data.totalCores
        }
        makeOffers(executorId)
    }

    override def receiveAndReply(context: RpcCallContext): PartialFunction[Any, Unit] = {

      case RegisterExecutor(executorId, executorRef, hostname, cores, logUrls,
          attributes, resources, resourceProfileId) =>
        if (executorDataMap.contains(executorId)) {
          executorRef.send(RegisterExecutorFailed("Duplicate executor ID: " + executorId))
          context.reply(true)
        } else if (scheduler.nodeBlacklist.contains(hostname)) {
          // If the cluster manager gives us an executor on a blacklisted node (because it
          // already started allocating those resources before we informed it of our blacklist,
          // or if it ignored our blacklist), then we reject that executor immediately.
          logInfo(s"Rejecting $executorId as it has been blacklisted.")
          executorRef.send(RegisterExecutorFailed(s"Executor is blacklisted: $executorId"))
          context.reply(true)
        } else {
          // If the executor's rpc env is not listening for incoming connections, `hostPort`
          // will be null, and the client connection should be used to contact the executor.
          val executorAddress = if (executorRef.address != null) {
              executorRef.address
            } else {
              context.senderAddress
            }
          logInfo(s"Registered executor $executorRef ($executorAddress) with ID $executorId, " +
            s" ResourceProfileId $resourceProfileId")
          addressToExecutorId(executorAddress) = executorId
          totalCoreCount.addAndGet(cores)
          totalRegisteredExecutors.addAndGet(1)
          val resourcesInfo = resources.map { case (rName, info) =>
            // tell the executor it can schedule resources up to numParts times,
            // as configured by the user, or set to 1 as that is the default (1 task/resource)
            val numParts = scheduler.sc.resourceProfileManager
              .resourceProfileFromId(resourceProfileId).getNumSlotsPerAddress(rName, conf)
            (info.name,
             new ExecutorResourceInfo(info.name, info.addresses, numParts))
          }
          val data = new ExecutorData(executorRef, executorAddress, hostname,
            0, cores, logUrlHandler.applyPattern(logUrls, attributes), attributes,
            resourcesInfo, resourceProfileId)
          // This must be synchronized because variables mutated
          // in this block are read when requesting executors
          CoarseGrainedSchedulerBackend.this.synchronized {
            executorDataMap.put(executorId, data)
            if (currentExecutorIdCounter < executorId.toInt) {
              currentExecutorIdCounter = executorId.toInt
            }
          }
          executorRef.send(RegisteredExecutor)
          // Note: some tests expect the reply to come after we put the executor in the map
          context.reply(true)
          listenerBus.post(
            SparkListenerExecutorAdded(System.currentTimeMillis(), executorId, data))
        }

      case StopDriver =>
        context.reply(true)
        stop()

      case StopExecutors =>
        logInfo("Asking each executor to shut down")
        for ((_, executorData) <- executorDataMap) {
          executorData.executorEndpoint.send(StopExecutor)
        }
        context.reply(true)

      case RemoveWorker(workerId, host, message) =>
        removeWorker(workerId, host, message)
        context.reply(true)

      case RetrieveSparkAppConfig =>
        val reply = SparkAppConfig(
          sparkProperties,
          SparkEnv.get.securityManager.getIOEncryptionKey(),
          Option(delegationTokens.get()))
        context.reply(reply)
    }

    // Make fake resource offers on all executors
    private def makeOffers(): Unit = {
      // Make sure no executor is killed while some task is launching on it
      val taskDescs = withLock {
        // Filter out executors under killing
        val activeExecutors = executorDataMap.filterKeys(isExecutorActive)
        val workOffers = activeExecutors.map {
          case (id, executorData) =>
            new WorkerOffer(id, executorData.executorHost, executorData.freeCores,
              Some(executorData.executorAddress.hostPort),
              executorData.resourcesInfo.map { case (rName, rInfo) =>
                (rName, rInfo.availableAddrs.toBuffer)
              }, executorData.resourceProfileId)
        }.toIndexedSeq
        scheduler.resourceOffers(workOffers)
      }
      if (taskDescs.nonEmpty) {
        launchTasks(taskDescs)
      }
    }

    override def onDisconnected(remoteAddress: RpcAddress): Unit = {
      addressToExecutorId
        .get(remoteAddress)
        .foreach(removeExecutor(_, SlaveLost("Remote RPC client disassociated. Likely due to " +
          "containers exceeding thresholds, or network issues. Check driver logs for WARN " +
          "messages.")))
    }

    // Make fake resource offers on just one executor
    private def makeOffers(executorId: String): Unit = {
      // Make sure no executor is killed while some task is launching on it
      val taskDescs = withLock {
        // Filter out executors under killing
        if (isExecutorActive(executorId)) {
          val executorData = executorDataMap(executorId)
          val workOffers = IndexedSeq(
            new WorkerOffer(executorId, executorData.executorHost, executorData.freeCores,
              Some(executorData.executorAddress.hostPort),
              executorData.resourcesInfo.map { case (rName, rInfo) =>
                (rName, rInfo.availableAddrs.toBuffer)
              }, executorData.resourceProfileId))
          scheduler.resourceOffers(workOffers)
        } else {
          Seq.empty
        }
      }
      if (taskDescs.nonEmpty) {
        launchTasks(taskDescs)
      }
    }

    // Launch tasks returned by a set of resource offers
    private def launchTasks(tasks: Seq[Seq[TaskDescription]]): Unit = {
      for (task <- tasks.flatten) {
        val serializedTask = TaskDescription.encode(task)
        if (serializedTask.limit() >= maxRpcMessageSize) {
          Option(scheduler.taskIdToTaskSetManager.get(task.taskId)).foreach { taskSetMgr =>
            try {
              var msg = "Serialized task %s:%d was %d bytes, which exceeds max allowed: " +
                s"${RPC_MESSAGE_MAX_SIZE.key} (%d bytes). Consider increasing " +
                s"${RPC_MESSAGE_MAX_SIZE.key} or using broadcast variables for large values."
              msg = msg.format(task.taskId, task.index, serializedTask.limit(), maxRpcMessageSize)
              taskSetMgr.abort(msg)
            } catch {
              case e: Exception => logError("Exception in error callback", e)
            }
          }
        }
        else {
          val executorData = executorDataMap(task.executorId)
          // Do resources allocation here. The allocated resources will get released after the task
          // finishes.
          executorData.freeCores -= task.cpus
          task.resources.foreach { case (rName, rInfo) =>
            assert(executorData.resourcesInfo.contains(rName))
            executorData.resourcesInfo(rName).acquire(rInfo.addresses)
          }

          logDebug(s"Launching task ${task.taskId} on executor id: ${task.executorId} hostname: " +
            s"${executorData.executorHost}.")

          executorData.executorEndpoint.send(LaunchTask(new SerializableBuffer(serializedTask)))
        }
      }
    }

    // Remove a disconnected slave from the cluster
    private def removeExecutor(executorId: String, reason: ExecutorLossReason): Unit = {
      logDebug(s"Asked to remove executor $executorId with reason $reason")
      executorDataMap.get(executorId) match {
        case Some(executorInfo) =>
          // This must be synchronized because variables mutated
          // in this block are read when requesting executors
          val killed = CoarseGrainedSchedulerBackend.this.synchronized {
            addressToExecutorId -= executorInfo.executorAddress
            executorDataMap -= executorId
            executorsPendingLossReason -= executorId
            executorsPendingToRemove.remove(executorId).getOrElse(false)
          }
          totalCoreCount.addAndGet(-executorInfo.totalCores)
          totalRegisteredExecutors.addAndGet(-1)
          scheduler.executorLost(executorId, if (killed) ExecutorKilled else reason)
          listenerBus.post(
            SparkListenerExecutorRemoved(System.currentTimeMillis(), executorId, reason.toString))
        case None =>
          // SPARK-15262: If an executor is still alive even after the scheduler has removed
          // its metadata, we may receive a heartbeat from that executor and tell its block
          // manager to reregister itself. If that happens, the block manager master will know
          // about the executor, but the scheduler will not. Therefore, we should remove the
          // executor from the block manager when we hit this case.
          scheduler.sc.env.blockManager.master.removeExecutorAsync(executorId)
          logInfo(s"Asked to remove non-existent executor $executorId")
      }
    }

    // Remove a lost worker from the cluster
    private def removeWorker(workerId: String, host: String, message: String): Unit = {
      logDebug(s"Asked to remove worker $workerId with reason $message")
      scheduler.workerRemoved(workerId, host, message)
    }

    /**
     * Stop making resource offers for the given executor. The executor is marked as lost with
     * the loss reason still pending.
     *
     * @return Whether executor should be disabled
     */
    protected def disableExecutor(executorId: String): Boolean = {
      val shouldDisable = CoarseGrainedSchedulerBackend.this.synchronized {
        if (isExecutorActive(executorId)) {
          executorsPendingLossReason += executorId
          true
        } else {
          // Returns true for explicitly killed executors, we also need to get pending loss reasons;
          // For others return false.
          executorsPendingToRemove.contains(executorId)
        }
      }

      if (shouldDisable) {
        logInfo(s"Disabling executor $executorId.")
        scheduler.executorLost(executorId, LossReasonPending)
      }

      shouldDisable
    }
  }

  val driverEndpoint = rpcEnv.setupEndpoint(ENDPOINT_NAME, createDriverEndpoint())

  protected def minRegisteredRatio: Double = _minRegisteredRatio

  override def start(): Unit = {
    if (UserGroupInformation.isSecurityEnabled()) {
      delegationTokenManager = createTokenManager()
      delegationTokenManager.foreach { dtm =>
        val ugi = UserGroupInformation.getCurrentUser()
        val tokens = if (dtm.renewalEnabled) {
          dtm.start()
        } else {
          val creds = ugi.getCredentials()
          dtm.obtainDelegationTokens(creds)
          if (creds.numberOfTokens() > 0 || creds.numberOfSecretKeys() > 0) {
            SparkHadoopUtil.get.serialize(creds)
          } else {
            null
          }
        }
        if (tokens != null) {
          updateDelegationTokens(tokens)
        }
      }
    }
  }

  protected def createDriverEndpoint(): DriverEndpoint = new DriverEndpoint()

  def stopExecutors(): Unit = {
    try {
      if (driverEndpoint != null) {
        logInfo("Shutting down all executors")
        driverEndpoint.askSync[Boolean](StopExecutors)
      }
    } catch {
      case e: Exception =>
        throw new SparkException("Error asking standalone scheduler to shut down executors", e)
    }
  }

  override def stop(): Unit = {
    reviveThread.shutdownNow()
    stopExecutors()
    delegationTokenManager.foreach(_.stop())
    try {
      if (driverEndpoint != null) {
        driverEndpoint.askSync[Boolean](StopDriver)
      }
    } catch {
      case e: Exception =>
        throw new SparkException("Error stopping standalone scheduler's driver endpoint", e)
    }
  }

  /**
   * Reset the state of CoarseGrainedSchedulerBackend to the initial state. Currently it will only
   * be called in the yarn-client mode when AM re-registers after a failure.
   * */
  protected def reset(): Unit = {
    val executors: Set[String] = synchronized {
      requestedTotalExecutorsPerResourceProfile.clear()
      executorsPendingToRemove.clear()
      executorDataMap.keys.toSet
    }

    // Remove all the lingering executors that should be removed but not yet. The reason might be
    // because (1) disconnected event is not yet received; (2) executors die silently.
    executors.foreach { eid =>
      removeExecutor(eid, SlaveLost("Stale executor after cluster manager re-registered."))
    }
  }

  override def reviveOffers(): Unit = {
    driverEndpoint.send(ReviveOffers)
  }

  override def killTask(
      taskId: Long, executorId: String, interruptThread: Boolean, reason: String): Unit = {
    driverEndpoint.send(KillTask(taskId, executorId, interruptThread, reason))
  }

  override def defaultParallelism(): Int = {
    conf.getInt("spark.default.parallelism", math.max(totalCoreCount.get(), 2))
  }

  /**
   * Called by subclasses when notified of a lost worker. It just fires the message and returns
   * at once.
   */
  protected def removeExecutor(executorId: String, reason: ExecutorLossReason): Unit = {
    driverEndpoint.send(RemoveExecutor(executorId, reason))
  }

  protected def removeWorker(workerId: String, host: String, message: String): Unit = {
    driverEndpoint.ask[Boolean](RemoveWorker(workerId, host, message)).failed.foreach(t =>
      logError(t.getMessage, t))(ThreadUtils.sameThread)
  }

  def sufficientResourcesRegistered(): Boolean = true

  override def isReady(): Boolean = {
    if (sufficientResourcesRegistered) {
      logInfo("SchedulerBackend is ready for scheduling beginning after " +
        s"reached minRegisteredResourcesRatio: $minRegisteredRatio")
      return true
    }
    if ((System.nanoTime() - createTimeNs) >= maxRegisteredWaitingTimeNs) {
      logInfo("SchedulerBackend is ready for scheduling beginning after waiting " +
        s"maxRegisteredResourcesWaitingTime: $maxRegisteredWaitingTimeNs(ns)")
      return true
    }
    false
  }

  /**
   * Return the number of executors currently registered with this backend.
   */
  private def numExistingExecutors: Int = synchronized { executorDataMap.size }

  private def numExistingExecutorsForRpId(id: Int): Int = synchronized {
    executorDataMap.filter { case (exec, info) => info.resourceProfileId == id }.size
  }

  override def getExecutorIds(): Seq[String] = synchronized {
    executorDataMap.keySet.toSeq
  }

  override def isExecutorActive(id: String): Boolean = synchronized {
    executorDataMap.contains(id) &&
      !executorsPendingToRemove.contains(id) &&
      !executorsPendingLossReason.contains(id)
  }

  override def maxNumConcurrentTasks(rp: ImmutableResourceProfile): Int = synchronized {
    val cpusPerTask = rp.getTaskCpus.getOrElse(scheduler.CPUS_PER_TASK)
    val executorsWithResourceProfile = executorDataMap.filter { case (e, data) =>
      data.resourceProfileId == rp.id
    }
    executorsWithResourceProfile.values.map { executor =>
      executor.totalCores / cpusPerTask
    }.sum
  }

  // this function is for testing only
  def getExecutorAvailableResources(
      executorId: String): Map[String, ExecutorResourceInfo] = synchronized {
    executorDataMap.get(executorId).map(_.resourcesInfo).getOrElse(Map.empty)
  }

  // this function is for testing only
  def getExecutorResourceProfileId(executorId: String): Int = synchronized {
    val res = executorDataMap.get(executorId)
    val ret = res.map(_.resourceProfileId)
      .getOrElse(ImmutableResourceProfile.UNKNOWN_RESOURCE_PROFILE_ID)
    ret
  }

  /**
   * Request an additional number of executors from the cluster manager. This is
   * requesting against the default ResourceProfile, we will need an API change to
   * allow against other profiles.
   * @return whether the request is acknowledged.
   */
  final override def requestExecutors(numAdditionalExecutors: Int): Boolean = {
    if (numAdditionalExecutors < 0) {
      throw new IllegalArgumentException(
        "Attempted to request a negative number of additional executor(s) " +
        s"$numAdditionalExecutors from the cluster manager. Please specify a positive number!")
    }
    logInfo(s"Requesting $numAdditionalExecutors additional executor(s) from the cluster manager")

    val response = synchronized {
      val defaultProf = scheduler.sc.resourceProfileManager.defaultResourceProfile
      val numExisting = requestedTotalExecutorsPerResourceProfile.getOrElse(defaultProf, 0)
      requestedTotalExecutorsPerResourceProfile(defaultProf) = numExisting + numAdditionalExecutors
      // Account for executors pending to be added or removed
      doRequestTotalExecutors(requestedTotalExecutorsPerResourceProfile.toMap)
    }

    defaultAskTimeout.awaitResult(response)
  }

  /**
   * Update the cluster manager on our scheduling needs. Three bits of information are included
   * to help it make decisions.
   *
   * @param numLocalityAwareTasksPerResourceProfileId The number of tasks in all active stages that
   *                                                  have a locality preferences per
   *                                                  ResourceProfile. This includes running,
   *                                                  pending, and completed tasks.
   * @param hostToLocalTaskCount A map of hosts to the number of tasks from all active stages
   *                             that would like to like to run on that host.
   *                             This includes running, pending, and completed tasks.
   * @param resourceProfileToNumExecutors The total number of executors we'd like to have per
   *                                      ResourceProfile. The cluster manager shouldn't kill any
   *                                      running executor to reach this number, but, if all
   *                                      existing executors were to die, this is the number
   *                                      of executors we'd want to be allocated.
   *
   * @return whether the request is acknowledged by the cluster manager.
   */
  final override def requestTotalExecutors(
      numLocalityAwareTasksPerResourceProfileId: Map[Int, Int],
      hostToLocalTaskCount: Map[Int, Map[String, Int]],
      resourceProfileIdToNumExecutors: Map[Int, Int]
    ): Boolean = {
    val totalExecs = resourceProfileIdToNumExecutors.values.sum
    if (totalExecs < 0) {
      throw new IllegalArgumentException(
        "Attempted to request a negative number of executor(s) " +
          s"$totalExecs from the cluster manager. Please specify a positive number!")
    }
    val resourceProfileToNumExecutors = resourceProfileIdToNumExecutors.map { case (rpid, num) =>
      (scheduler.sc.resourceProfileManager.resourceProfileFromId(rpid), num)
    }
    val response = synchronized {
      this.requestedTotalExecutorsPerResourceProfile =
        new HashMap[ImmutableResourceProfile, Int] ++= resourceProfileToNumExecutors
      this.numLocalityAwareTasksPerResourceProfileId = numLocalityAwareTasksPerResourceProfileId
      this.rpHostToLocalTaskCount = hostToLocalTaskCount
      doRequestTotalExecutors(requestedTotalExecutorsPerResourceProfile.toMap)
    }
    defaultAskTimeout.awaitResult(response)
  }

  /**
   * Request executors from the cluster manager by specifying the total number desired,
   * including existing pending and running executors.
   *
   * The semantics here guarantee that we do not over-allocate executors for this application,
   * since a later request overrides the value of any prior request. The alternative interface
   * of requesting a delta of executors risks double counting new executors when there are
   * insufficient resources to satisfy the first request. We make the assumption here that the
   * cluster manager will eventually fulfill all requests when resources free up.
   *
   * @return a future whose evaluation indicates whether the request is acknowledged.
   */
  protected def doRequestTotalExecutors(
      resourceProfileToTotalExecs: Map[ImmutableResourceProfile, Int]): Future[Boolean] =
    Future.successful(false)

  /**
   * Request that the cluster manager kill the specified executors.
   *
   * @param executorIds identifiers of executors to kill
   * @param adjustTargetNumExecutors whether the target number of executors be adjusted down
   *                                 after these executors have been killed
   * @param countFailures if there are tasks running on the executors when they are killed, whether
   *                      those failures be counted to task failure limits?
   * @param force whether to force kill busy executors, default false
   * @return the ids of the executors acknowledged by the cluster manager to be removed.
   */
  final override def killExecutors(
      executorIds: Seq[String],
      adjustTargetNumExecutors: Boolean,
      countFailures: Boolean,
      force: Boolean): Seq[String] = {
    logInfo(s"Requesting to kill executor(s) ${executorIds.mkString(", ")}")

    val response = withLock {
      val (knownExecutors, unknownExecutors) = executorIds.partition(executorDataMap.contains)
      unknownExecutors.foreach { id =>
        logWarning(s"Executor to kill $id does not exist!")
      }

      // If an executor is already pending to be removed, do not kill it again (SPARK-9795)
      // If this executor is busy, do not kill it unless we are told to force kill it (SPARK-9552)
      val executorsToKill = knownExecutors
        .filter { id => !executorsPendingToRemove.contains(id) }
        .filter { id => force || !scheduler.isExecutorBusy(id) }
      executorsToKill.foreach { id => executorsPendingToRemove(id) = !countFailures }

      logInfo(s"Actual list of executor(s) to be killed is ${executorsToKill.mkString(", ")}")

      // If we do not wish to replace the executors we kill, sync the target number of executors
      // with the cluster manager to avoid allocating new ones. When computing the new target,
      // take into account executors that are pending to be added or removed.
      val adjustTotalExecutors =
        if (adjustTargetNumExecutors) {
          executorsToKill.foreach { exec =>
            val rpId = executorDataMap(exec).resourceProfileId
            val rp = scheduler.sc.resourceProfileManager.resourceProfileFromId(rpId)
            if (requestedTotalExecutorsPerResourceProfile.isEmpty) {
              // Assume that we are killing an executor that was started by default and
              // not through the request api
              requestedTotalExecutorsPerResourceProfile(rp) = 0
            } else {
              val requestedTotalForRp = requestedTotalExecutorsPerResourceProfile(rp)
              requestedTotalExecutorsPerResourceProfile(rp) = math.max(requestedTotalForRp - 1, 0)
            }
          }
          doRequestTotalExecutors(requestedTotalExecutorsPerResourceProfile.toMap)
        } else {
          Future.successful(true)
        }

      val killExecutors: Boolean => Future[Boolean] =
        if (executorsToKill.nonEmpty) {
          _ => doKillExecutors(executorsToKill)
        } else {
          _ => Future.successful(false)
        }

      val killResponse = adjustTotalExecutors.flatMap(killExecutors)(ThreadUtils.sameThread)

      killResponse.flatMap(killSuccessful =>
        Future.successful (if (killSuccessful) executorsToKill else Seq.empty[String])
      )(ThreadUtils.sameThread)
    }

    defaultAskTimeout.awaitResult(response)
  }

  /**
   * Kill the given list of executors through the cluster manager.
   * @return whether the kill request is acknowledged.
   */
  protected def doKillExecutors(executorIds: Seq[String]): Future[Boolean] =
    Future.successful(false)

  /**
   * Request that the cluster manager kill all executors on a given host.
   * @return whether the kill request is acknowledged.
   */
  final override def killExecutorsOnHost(host: String): Boolean = {
    logInfo(s"Requesting to kill any and all executors on host ${host}")
    // A potential race exists if a new executor attempts to register on a host
    // that is on the blacklist and is no no longer valid. To avoid this race,
    // all executor registration and killing happens in the event loop. This way, either
    // an executor will fail to register, or will be killed when all executors on a host
    // are killed.
    // Kill all the executors on this host in an event loop to ensure serialization.
    driverEndpoint.send(KillExecutorsOnHost(host))
    true
  }

  /**
   * Create the delegation token manager to be used for the application. This method is called
   * once during the start of the scheduler backend (so after the object has already been
   * fully constructed), only if security is enabled in the Hadoop configuration.
   */
  protected def createTokenManager(): Option[HadoopDelegationTokenManager] = None

  /**
   * Called when a new set of delegation tokens is sent to the driver. Child classes can override
   * this method but should always call this implementation, which handles token distribution to
   * executors.
   */
  protected def updateDelegationTokens(tokens: Array[Byte]): Unit = {
    SparkHadoopUtil.get.addDelegationTokens(tokens, conf)
    delegationTokens.set(tokens)
    executorDataMap.values.foreach { ed =>
      ed.executorEndpoint.send(UpdateDelegationTokens(tokens))
    }
  }

  protected def currentDelegationTokens: Array[Byte] = delegationTokens.get()

  // SPARK-27112: We need to ensure that there is ordering of lock acquisition
  // between TaskSchedulerImpl and CoarseGrainedSchedulerBackend objects in order to fix
  // the deadlock issue exposed in SPARK-27112
  private def withLock[T](fn: => T): T = scheduler.synchronized {
    CoarseGrainedSchedulerBackend.this.synchronized { fn }
  }

}

private[spark] object CoarseGrainedSchedulerBackend {
  val ENDPOINT_NAME = "CoarseGrainedScheduler"
}<|MERGE_RESOLUTION|>--- conflicted
+++ resolved
@@ -89,14 +89,11 @@
   @GuardedBy("CoarseGrainedSchedulerBackend.this")
   private val executorsPendingToRemove = new HashMap[String, Boolean]
 
-<<<<<<< HEAD
-  // A map of ResourceProfile id to map of hostname with its possible task number running on it
-=======
   // Executors that have been lost, but for which we don't yet know the real exit reason.
   private val executorsPendingLossReason = new HashSet[String]
 
+  // A map of ResourceProfile id to map of hostname with its possible task number running on it
   // A map to store hostname with its possible task number running on it
->>>>>>> a8bf5d82
   @GuardedBy("CoarseGrainedSchedulerBackend.this")
   protected var rpHostToLocalTaskCount: Map[Int, Map[String, Int]] = Map.empty
 
