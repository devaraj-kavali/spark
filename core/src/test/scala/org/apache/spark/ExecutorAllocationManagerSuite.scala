/*
 * Licensed to the Apache Software Foundation (ASF) under one or more
 * contributor license agreements.  See the NOTICE file distributed with
 * this work for additional information regarding copyright ownership.
 * The ASF licenses this file to You under the Apache License, Version 2.0
 * (the "License"); you may not use this file except in compliance with
 * the License.  You may obtain a copy of the License at
 *
 *    http://www.apache.org/licenses/LICENSE-2.0
 *
 * Unless required by applicable law or agreed to in writing, software
 * distributed under the License is distributed on an "AS IS" BASIS,
 * WITHOUT WARRANTIES OR CONDITIONS OF ANY KIND, either express or implied.
 * See the License for the specific language governing permissions and
 * limitations under the License.
 */

package org.apache.spark

import java.util.concurrent.TimeUnit

import scala.collection.mutable

import org.mockito.ArgumentMatchers.{any, anyString, eq => meq}
import org.mockito.Mockito.{mock, never, spy, verify, when}
import org.scalatest.PrivateMethodTester

import org.apache.spark.executor.ExecutorMetrics
import org.apache.spark.internal.config
import org.apache.spark.internal.config.Tests.TEST_SCHEDULE_INTERVAL
import org.apache.spark.metrics.MetricsSystem
<<<<<<< HEAD
import org.apache.spark.resource.ResourceProfile
=======
import org.apache.spark.resource.ResourceProfile.DEFAULT_RESOURCE_PROFILE_ID
>>>>>>> 7ddc19c6
import org.apache.spark.scheduler._
import org.apache.spark.scheduler.cluster.ExecutorInfo
import org.apache.spark.scheduler.dynalloc.ExecutorMonitor
import org.apache.spark.util.{Clock, ManualClock, SystemClock}

/**
 * Test add and remove behavior of ExecutorAllocationManager.
 */
class ExecutorAllocationManagerSuite extends SparkFunSuite {

  import ExecutorAllocationManager._
  import ExecutorAllocationManagerSuite._

  private val managers = new mutable.ListBuffer[ExecutorAllocationManager]()
  private var listenerBus: LiveListenerBus = _
  private var client: ExecutorAllocationClient = _
  private val clock = new SystemClock()


  override def beforeEach(): Unit = {
    super.beforeEach()
    managers.clear()
    listenerBus = new LiveListenerBus(new SparkConf())
    listenerBus.start(null, mock(classOf[MetricsSystem]))
    client = mock(classOf[ExecutorAllocationClient])
    when(client.isExecutorActive(any())).thenReturn(true)
  }

  override def afterEach(): Unit = {
    try {
      listenerBus.stop()
      managers.foreach(_.stop())
    } finally {
      listenerBus = null
      super.afterEach()
    }
  }

  private def post(event: SparkListenerEvent): Unit = {
    listenerBus.post(event)
    listenerBus.waitUntilEmpty()
  }

  private def doReturn(value: Any) = org.mockito.Mockito.doReturn(value, Seq.empty: _*)

  test("initialize dynamic allocation in SparkContext") {
    val conf = createConf(0, 1, 0)
      .setMaster("local-cluster[1,1,1024]")
      .setAppName(getClass().getName())

    val sc0 = new SparkContext(conf)
    try {
      assert(sc0.executorAllocationManager.isDefined)
    } finally {
      sc0.stop()
    }
  }

  test("verify min/max executors") {
    // Min < 0
    intercept[SparkException] {
      createManager(createConf().set(config.DYN_ALLOCATION_MIN_EXECUTORS, -1))
    }

    // Max < 0
    intercept[SparkException] {
      createManager(createConf().set(config.DYN_ALLOCATION_MAX_EXECUTORS, -1))
    }

    // Both min and max, but min > max
    intercept[SparkException] {
      createManager(createConf(2, 1))
    }

    // Both min and max, and min == max
    createManager(createConf(1, 1))

    // Both min and max, and min < max
    createManager(createConf(1, 2))
  }

  test("starting state") {
    val manager = createManager(createConf())
    assert(numExecutorsTargetForDefaultProfile(manager) === 1)
    assert(executorsPendingToRemove(manager).isEmpty)
    assert(addTime(manager) === ExecutorAllocationManager.NOT_SET)
  }

  test("add executors default profile") {
    val manager = createManager(createConf(1, 10, 1))
    post(SparkListenerStageSubmitted(createStageInfo(0, 1000)))

    val updatesNeeded =
      new mutable.HashMap[ResourceProfile, ExecutorAllocationManager.TargetNumUpdates]

    // Keep adding until the limit is reached
    assert(numExecutorsTargetForDefaultProfile(manager) === 1)
    assert(numExecutorsToAddForDefaultProfile(manager) === 1)
    assert(addExecutorsToTarget(manager, updatesNeeded) === 1)
    doUpdateRequest(manager, updatesNeeded.toMap, clock.getTimeMillis())
    assert(numExecutorsTargetForDefaultProfile(manager) === 2)
    assert(numExecutorsToAddForDefaultProfile(manager) === 2)
    assert(addExecutorsToTarget(manager, updatesNeeded) === 2)
    doUpdateRequest(manager, updatesNeeded.toMap, clock.getTimeMillis())
    assert(numExecutorsTargetForDefaultProfile(manager) === 4)
    assert(numExecutorsToAddForDefaultProfile(manager) === 4)
    assert(addExecutorsToTarget(manager, updatesNeeded) === 4)
    doUpdateRequest(manager, updatesNeeded.toMap, clock.getTimeMillis())
    assert(numExecutorsTargetForDefaultProfile(manager) === 8)
    assert(numExecutorsToAddForDefaultProfile(manager) === 8)
    assert(addExecutorsToTarget(manager, updatesNeeded) === 2) // reached the limit of 10
    doUpdateRequest(manager, updatesNeeded.toMap, clock.getTimeMillis())
    assert(numExecutorsTargetForDefaultProfile(manager) === 10)
    assert(numExecutorsToAddForDefaultProfile(manager) === 1)
    assert(addExecutorsToTarget(manager, updatesNeeded) === 0)
    doUpdateRequest(manager, updatesNeeded.toMap, clock.getTimeMillis())
    assert(numExecutorsTargetForDefaultProfile(manager) === 10)
    assert(numExecutorsToAddForDefaultProfile(manager) === 1)

    // Register previously requested executors
    onExecutorAdded(manager, "first")
    assert(numExecutorsTargetForDefaultProfile(manager) === 10)
    onExecutorAdded(manager, "second")
    onExecutorAdded(manager, "third")
    onExecutorAdded(manager, "fourth")
    assert(numExecutorsTargetForDefaultProfile(manager) === 10)
    onExecutorAdded(manager, "first") // duplicates should not count
    onExecutorAdded(manager, "second")
    assert(numExecutorsTargetForDefaultProfile(manager) === 10)

    // Try adding again
    // This should still fail because the number pending + running is still at the limit
    assert(addExecutorsToTarget(manager, updatesNeeded) === 0)
    doUpdateRequest(manager, updatesNeeded.toMap, clock.getTimeMillis())
    assert(numExecutorsTargetForDefaultProfile(manager) === 10)
    assert(numExecutorsToAddForDefaultProfile(manager) === 1)
    assert(addExecutorsToTarget(manager, updatesNeeded) === 0)
    doUpdateRequest(manager, updatesNeeded.toMap, clock.getTimeMillis())
    assert(numExecutorsTargetForDefaultProfile(manager) === 10)
    assert(numExecutorsToAddForDefaultProfile(manager) === 1)
  }

  def testAllocationRatio(cores: Int, divisor: Double, expected: Int): Unit = {
    val updatesNeeded =
      new mutable.HashMap[ResourceProfile, ExecutorAllocationManager.TargetNumUpdates]
    val conf = createConf(3, 15)
      .set(config.DYN_ALLOCATION_EXECUTOR_ALLOCATION_RATIO, divisor)
      .set(config.EXECUTOR_CORES, cores)
    val manager = createManager(conf)
    post(SparkListenerStageSubmitted(createStageInfo(0, 20)))
    for (i <- 0 to 5) {
      addExecutorsToTarget(manager, updatesNeeded)
      doUpdateRequest(manager, updatesNeeded.toMap, clock.getTimeMillis())
    }
    assert(numExecutorsTargetForDefaultProfile(manager) === expected)
  }

  test("executionAllocationRatio is correctly handled") {
    testAllocationRatio(1, 0.5, 10)
    testAllocationRatio(1, 1.0/3.0, 7)
    testAllocationRatio(2, 1.0/3.0, 4)
    testAllocationRatio(1, 0.385, 8)

    // max/min executors capping
    testAllocationRatio(1, 1.0, 15) // should be 20 but capped by max
    testAllocationRatio(4, 1.0/3.0, 3)  // should be 2 but elevated by min
  }


  test("add executors capped by num pending tasks") {
    val manager = createManager(createConf(0, 10, 0))
    post(SparkListenerStageSubmitted(createStageInfo(0, 5)))

    val updatesNeeded =
      new mutable.HashMap[ResourceProfile, ExecutorAllocationManager.TargetNumUpdates]

    // Verify that we're capped at number of tasks in the stage
    assert(numExecutorsTargetForDefaultProfile(manager) === 0)
    assert(numExecutorsToAddForDefaultProfile(manager) === 1)
    assert(addExecutorsToTarget(manager, updatesNeeded) === 1)
    doUpdateRequest(manager, updatesNeeded.toMap, clock.getTimeMillis())
    assert(numExecutorsTargetForDefaultProfile(manager) === 1)
    assert(numExecutorsToAddForDefaultProfile(manager) === 2)
    assert(addExecutorsToTarget(manager, updatesNeeded) === 2)
    doUpdateRequest(manager, updatesNeeded.toMap, clock.getTimeMillis())
    assert(numExecutorsTargetForDefaultProfile(manager) === 3)
    assert(numExecutorsToAddForDefaultProfile(manager) === 4)
    logWarning(s"updates needed are: $updatesNeeded")
    assert(addExecutorsToTarget(manager, updatesNeeded) === 2)
    doUpdateRequest(manager, updatesNeeded.toMap, clock.getTimeMillis())
    assert(numExecutorsTargetForDefaultProfile(manager) === 5)
    assert(numExecutorsToAddForDefaultProfile(manager) === 1)
    logWarning("here tom 1")

    // Verify that running a task doesn't affect the target
    post(SparkListenerStageSubmitted(createStageInfo(1, 3)))
    post(SparkListenerExecutorAdded(
      0L, "executor-1", new ExecutorInfo("host1", 1, Map.empty, Map.empty)))
    logWarning("here tom 2")
    post(SparkListenerTaskStart(1, 0, createTaskInfo(0, 0, "executor-1")))
    assert(numExecutorsTargetForDefaultProfile(manager) === 5)
    assert(addExecutorsToTarget(manager, updatesNeeded) === 1)
    doUpdateRequest(manager, updatesNeeded.toMap, clock.getTimeMillis())
    assert(numExecutorsTargetForDefaultProfile(manager) === 6)
    assert(numExecutorsToAddForDefaultProfile(manager) === 2)
    assert(addExecutorsToTarget(manager, updatesNeeded) === 2)

    doUpdateRequest(manager, updatesNeeded.toMap, clock.getTimeMillis())
    assert(numExecutorsTargetForDefaultProfile(manager) === 8)
    assert(numExecutorsToAddForDefaultProfile(manager) === 4)
    assert(addExecutorsToTarget(manager, updatesNeeded) === 0)
    doUpdateRequest(manager, updatesNeeded.toMap, clock.getTimeMillis())
    assert(numExecutorsTargetForDefaultProfile(manager) === 8)
    assert(numExecutorsToAddForDefaultProfile(manager) === 1)

    // Verify that re-running a task doesn't blow things up
    post(SparkListenerStageSubmitted(createStageInfo(2, 3)))
    post(SparkListenerTaskStart(2, 0, createTaskInfo(0, 0, "executor-1")))
    post(SparkListenerTaskStart(2, 0, createTaskInfo(1, 0, "executor-1")))
    assert(addExecutorsToTarget(manager, updatesNeeded) === 1)
    doUpdateRequest(manager, updatesNeeded.toMap, clock.getTimeMillis())
    assert(numExecutorsTargetForDefaultProfile(manager) === 9)
    assert(numExecutorsToAddForDefaultProfile(manager) === 2)
    assert(addExecutorsToTarget(manager, updatesNeeded) === 1)
    doUpdateRequest(manager, updatesNeeded.toMap, clock.getTimeMillis())
    assert(numExecutorsTargetForDefaultProfile(manager) === 10)
    assert(numExecutorsToAddForDefaultProfile(manager) === 1)

    // Verify that running a task once we're at our limit doesn't blow things up
    post(SparkListenerTaskStart(2, 0, createTaskInfo(0, 1, "executor-1")))
    assert(addExecutorsToTarget(manager, updatesNeeded) === 0)
    doUpdateRequest(manager, updatesNeeded.toMap, clock.getTimeMillis())
    assert(numExecutorsTargetForDefaultProfile(manager) === 10)
  }

  test("add executors when speculative tasks added") {
    val manager = createManager(createConf(0, 10, 0))

    val updatesNeeded =
      new mutable.HashMap[ResourceProfile, ExecutorAllocationManager.TargetNumUpdates]

    post(SparkListenerStageSubmitted(createStageInfo(1, 2)))
    // Verify that we're capped at number of tasks including the speculative ones in the stage
    post(SparkListenerSpeculativeTaskSubmitted(1))
    assert(numExecutorsTargetForDefaultProfile(manager) === 0)
    assert(numExecutorsToAddForDefaultProfile(manager) === 1)
    assert(addExecutorsToTarget(manager, updatesNeeded) === 1)
    doUpdateRequest(manager, updatesNeeded.toMap, clock.getTimeMillis())
    post(SparkListenerSpeculativeTaskSubmitted(1))
    post(SparkListenerSpeculativeTaskSubmitted(1))
    assert(numExecutorsTargetForDefaultProfile(manager) === 1)
    assert(numExecutorsToAddForDefaultProfile(manager) === 2)
    assert(addExecutorsToTarget(manager, updatesNeeded) === 2)
    doUpdateRequest(manager, updatesNeeded.toMap, clock.getTimeMillis())
    assert(numExecutorsTargetForDefaultProfile(manager) === 3)
    assert(numExecutorsToAddForDefaultProfile(manager) === 4)
    assert(addExecutorsToTarget(manager, updatesNeeded) === 2)
    doUpdateRequest(manager, updatesNeeded.toMap, clock.getTimeMillis())
    assert(numExecutorsTargetForDefaultProfile(manager) === 5)
    assert(numExecutorsToAddForDefaultProfile(manager) === 1)

    // Verify that running a task doesn't affect the target
    post(SparkListenerTaskStart(1, 0, createTaskInfo(0, 0, "executor-1")))
    assert(numExecutorsTargetForDefaultProfile(manager) === 5)
    assert(addExecutorsToTarget(manager, updatesNeeded) === 0)
    doUpdateRequest(manager, updatesNeeded.toMap, clock.getTimeMillis())
    assert(numExecutorsToAddForDefaultProfile(manager) === 1)

    // Verify that running a speculative task doesn't affect the target
    post(SparkListenerTaskStart(1, 0, createTaskInfo(1, 0, "executor-2", true)))
    assert(numExecutorsTargetForDefaultProfile(manager) === 5)
    assert(addExecutorsToTarget(manager, updatesNeeded) === 0)
    doUpdateRequest(manager, updatesNeeded.toMap, clock.getTimeMillis())
    assert(numExecutorsToAddForDefaultProfile(manager) === 1)
  }

  test("properly handle task end events from completed stages") {
    val manager = createManager(createConf(0, 10, 0))

    // We simulate having a stage fail, but with tasks still running.  Then another attempt for
    // that stage is started, and we get task completions from the first stage attempt.  Make sure
    // the value of `totalTasksRunning` is consistent as tasks finish from both attempts (we count
    // all running tasks, from the zombie & non-zombie attempts)
    val stage = createStageInfo(0, 5)
    post(SparkListenerStageSubmitted(stage))
    val taskInfo1 = createTaskInfo(0, 0, "executor-1")
    val taskInfo2 = createTaskInfo(1, 1, "executor-1")
    post(SparkListenerTaskStart(0, 0, taskInfo1))
    post(SparkListenerTaskStart(0, 0, taskInfo2))

    // The tasks in the zombie attempt haven't completed yet, so we still count them
    post(SparkListenerStageCompleted(stage))

    // There are still two tasks that belong to the zombie stage running.
    assert(totalRunningTasksPerResourceProfile(manager) === 2)

    // submit another attempt for the stage.  We count completions from the first zombie attempt
    val stageAttempt1 = createStageInfo(stage.stageId, 5, attemptId = 1)
    post(SparkListenerStageSubmitted(stageAttempt1))
    post(SparkListenerTaskEnd(0, 0, null, Success, taskInfo1, new ExecutorMetrics, null))
    assert(totalRunningTasksPerResourceProfile(manager) === 1)
    val attemptTaskInfo1 = createTaskInfo(3, 0, "executor-1")
    val attemptTaskInfo2 = createTaskInfo(4, 1, "executor-1")
    post(SparkListenerTaskStart(0, 1, attemptTaskInfo1))
    post(SparkListenerTaskStart(0, 1, attemptTaskInfo2))
    assert(totalRunningTasksPerResourceProfile(manager) === 3)
    post(SparkListenerTaskEnd(0, 1, null, Success, attemptTaskInfo1, new ExecutorMetrics, null))
    assert(totalRunningTasksPerResourceProfile(manager) === 2)
    post(SparkListenerTaskEnd(0, 0, null, Success, taskInfo2, new ExecutorMetrics, null))
    assert(totalRunningTasksPerResourceProfile(manager) === 1)
    post(SparkListenerTaskEnd(0, 1, null, Success, attemptTaskInfo2, new ExecutorMetrics, null))
    assert(totalRunningTasksPerResourceProfile(manager) === 0)
  }

  testRetry("cancel pending executors when no longer needed") {
    val manager = createManager(createConf(0, 10, 0))
    post(SparkListenerStageSubmitted(createStageInfo(2, 5)))

    val updatesNeeded =
      new mutable.HashMap[ResourceProfile, ExecutorAllocationManager.TargetNumUpdates]

    assert(numExecutorsTargetForDefaultProfile(manager) === 0)
    assert(numExecutorsToAddForDefaultProfile(manager) === 1)
    assert(addExecutorsToTarget(manager, updatesNeeded) === 1)
    doUpdateRequest(manager, updatesNeeded.toMap, clock.getTimeMillis())
    assert(numExecutorsTargetForDefaultProfile(manager) === 1)
    assert(numExecutorsToAddForDefaultProfile(manager) === 2)
    assert(addExecutorsToTarget(manager, updatesNeeded) === 2)
    doUpdateRequest(manager, updatesNeeded.toMap, clock.getTimeMillis())
    assert(numExecutorsTargetForDefaultProfile(manager) === 3)

    val task1Info = createTaskInfo(0, 0, "executor-1")
    post(SparkListenerTaskStart(2, 0, task1Info))

    assert(numExecutorsToAddForDefaultProfile(manager) === 4)
    assert(addExecutorsToTarget(manager, updatesNeeded) === 2)
    doUpdateRequest(manager, updatesNeeded.toMap, clock.getTimeMillis())

    val task2Info = createTaskInfo(1, 0, "executor-1")
    post(SparkListenerTaskStart(2, 0, task2Info))

    task1Info.markFinished(TaskState.FINISHED, System.currentTimeMillis())
    post(SparkListenerTaskEnd(2, 0, null, Success, task1Info, new ExecutorMetrics, null))

    task2Info.markFinished(TaskState.FINISHED, System.currentTimeMillis())
    post(SparkListenerTaskEnd(2, 0, null, Success, task2Info, new ExecutorMetrics, null))

    assert(adjustRequestedExecutors(manager) === -1)
  }

  test("remove executors") {
    val manager = createManager(createConf(5, 10, 5))
    (1 to 10).map(_.toString).foreach { id => onExecutorAdded(manager, id) }

    // Keep removing until the limit is reached
    assert(executorsPendingToRemove(manager).isEmpty)
    assert(removeExecutor(manager, "1"))
    assert(executorsPendingToRemove(manager).size === 1)
    assert(executorsPendingToRemove(manager).contains("1"))
    assert(removeExecutor(manager, "2"))
    assert(removeExecutor(manager, "3"))
    assert(executorsPendingToRemove(manager).size === 3)
    assert(executorsPendingToRemove(manager).contains("2"))
    assert(executorsPendingToRemove(manager).contains("3"))
    assert(executorsPendingToRemove(manager).size === 3)
    assert(removeExecutor(manager, "4"))
    assert(removeExecutor(manager, "5"))
    assert(!removeExecutor(manager, "6")) // reached the limit of 5
    assert(executorsPendingToRemove(manager).size === 5)
    assert(executorsPendingToRemove(manager).contains("4"))
    assert(executorsPendingToRemove(manager).contains("5"))
    assert(!executorsPendingToRemove(manager).contains("6"))

    // Kill executors previously requested to remove
    onExecutorRemoved(manager, "1")
    assert(executorsPendingToRemove(manager).size === 4)
    assert(!executorsPendingToRemove(manager).contains("1"))
    onExecutorRemoved(manager, "2")
    onExecutorRemoved(manager, "3")
    assert(executorsPendingToRemove(manager).size === 2)
    assert(!executorsPendingToRemove(manager).contains("2"))
    assert(!executorsPendingToRemove(manager).contains("3"))
    onExecutorRemoved(manager, "2") // duplicates should not count
    onExecutorRemoved(manager, "3")
    assert(executorsPendingToRemove(manager).size === 2)
    onExecutorRemoved(manager, "4")
    onExecutorRemoved(manager, "5")
    assert(executorsPendingToRemove(manager).isEmpty)

    // Try removing again
    // This should still fail because the number pending + running is still at the limit
    assert(!removeExecutor(manager, "7"))
    assert(executorsPendingToRemove(manager).isEmpty)
    assert(!removeExecutor(manager, "8"))
    assert(executorsPendingToRemove(manager).isEmpty)
  }

  test("remove multiple executors") {
    val manager = createManager(createConf(5, 10, 5))
    (1 to 10).map(_.toString).foreach { id => onExecutorAdded(manager, id) }

    // Keep removing until the limit is reached
    assert(executorsPendingToRemove(manager).isEmpty)
    assert(removeExecutors(manager, Seq("1")) === Seq("1"))
    assert(executorsPendingToRemove(manager).size === 1)
    assert(executorsPendingToRemove(manager).contains("1"))
    assert(removeExecutors(manager, Seq("2", "3")) === Seq("2", "3"))
    assert(executorsPendingToRemove(manager).size === 3)
    assert(executorsPendingToRemove(manager).contains("2"))
    assert(executorsPendingToRemove(manager).contains("3"))
    assert(executorsPendingToRemove(manager).size === 3)
    assert(removeExecutor(manager, "4"))
    assert(removeExecutors(manager, Seq("5")) === Seq("5"))
    assert(!removeExecutor(manager, "6")) // reached the limit of 5
    assert(executorsPendingToRemove(manager).size === 5)
    assert(executorsPendingToRemove(manager).contains("4"))
    assert(executorsPendingToRemove(manager).contains("5"))
    assert(!executorsPendingToRemove(manager).contains("6"))

    // Kill executors previously requested to remove
    onExecutorRemoved(manager, "1")
    assert(executorsPendingToRemove(manager).size === 4)
    assert(!executorsPendingToRemove(manager).contains("1"))
    onExecutorRemoved(manager, "2")
    onExecutorRemoved(manager, "3")
    assert(executorsPendingToRemove(manager).size === 2)
    assert(!executorsPendingToRemove(manager).contains("2"))
    assert(!executorsPendingToRemove(manager).contains("3"))
    onExecutorRemoved(manager, "2") // duplicates should not count
    onExecutorRemoved(manager, "3")
    assert(executorsPendingToRemove(manager).size === 2)
    onExecutorRemoved(manager, "4")
    onExecutorRemoved(manager, "5")
    assert(executorsPendingToRemove(manager).isEmpty)

    // Try removing again
    // This should still fail because the number pending + running is still at the limit
    assert(!removeExecutor(manager, "7"))
    assert(executorsPendingToRemove(manager).isEmpty)
    assert(removeExecutors(manager, Seq("8")) !== Seq("8"))
    assert(executorsPendingToRemove(manager).isEmpty)
  }

  test ("Removing with various numExecutorsTargetForDefaultProfile condition") {
    val manager = createManager(createConf(5, 12, 5))

    post(SparkListenerStageSubmitted(createStageInfo(0, 8)))

    val updatesNeeded =
      new mutable.HashMap[ResourceProfile, ExecutorAllocationManager.TargetNumUpdates]

    // Remove when numExecutorsTargetForDefaultProfile is the same as the current
    // number of executors
    assert(addExecutorsToTarget(manager, updatesNeeded) === 1)
    doUpdateRequest(manager, updatesNeeded.toMap, clock.getTimeMillis())
    assert(addExecutorsToTarget(manager, updatesNeeded) === 2)
    doUpdateRequest(manager, updatesNeeded.toMap, clock.getTimeMillis())
    (1 to 8).foreach(execId => onExecutorAdded(manager, execId.toString))
    (1 to 8).map { i => createTaskInfo(i, i, s"$i") }.foreach {
      info => post(SparkListenerTaskStart(0, 0, info)) }
    assert(manager.executorMonitor.executorCount === 8)
    assert(numExecutorsTargetForDefaultProfile(manager) === 8)
    assert(maxNumExecutorsNeededPerResourceProfile(manager) == 8)
    // won't work since numExecutorsTargetForDefaultProfile == numExecutors
    assert(!removeExecutor(manager, "1"))

    // Remove executors when numExecutorsTargetForDefaultProfile is lower than
    // current number of executors
    (1 to 3).map { i => createTaskInfo(i, i, s"$i") }.foreach { info =>
      post(SparkListenerTaskEnd(0, 0, null, Success, info, new ExecutorMetrics, null))
    }
    adjustRequestedExecutors(manager)
    assert(manager.executorMonitor.executorCount === 8)
    assert(numExecutorsTargetForDefaultProfile(manager) === 5)
    assert(maxNumExecutorsNeededPerResourceProfile(manager) == 5)
    assert(removeExecutor(manager, "1"))
    assert(removeExecutors(manager, Seq("2", "3"))=== Seq("2", "3"))
    onExecutorRemoved(manager, "1")
    onExecutorRemoved(manager, "2")
    onExecutorRemoved(manager, "3")

    // numExecutorsTargetForDefaultProfile is lower than minNumExecutors
    post(SparkListenerTaskEnd(0, 0, null, Success, createTaskInfo(4, 4, "4"),
      new ExecutorMetrics, null))
    assert(manager.executorMonitor.executorCount === 5)
    assert(numExecutorsTargetForDefaultProfile(manager) === 5)
    assert(maxNumExecutorsNeededPerResourceProfile(manager) == 4)
    assert(!removeExecutor(manager, "4")) // lower limit
    assert(addExecutorsToTarget(manager, updatesNeeded) === 0) // upper limit
  }

  test ("interleaving add and remove") {
    val manager = createManager(createConf(5, 12, 5))
    post(SparkListenerStageSubmitted(createStageInfo(0, 1000)))

    val updatesNeeded =
      new mutable.HashMap[ResourceProfile, ExecutorAllocationManager.TargetNumUpdates]

    // Add a few executors
    assert(addExecutorsToTarget(manager, updatesNeeded) === 1)
    doUpdateRequest(manager, updatesNeeded.toMap, clock.getTimeMillis())
    assert(addExecutorsToTarget(manager, updatesNeeded) === 2)
    doUpdateRequest(manager, updatesNeeded.toMap, clock.getTimeMillis())
    onExecutorAdded(manager, "1")
    onExecutorAdded(manager, "2")
    onExecutorAdded(manager, "3")
    onExecutorAdded(manager, "4")
    onExecutorAdded(manager, "5")
    onExecutorAdded(manager, "6")
    onExecutorAdded(manager, "7")
    onExecutorAdded(manager, "8")
    assert(manager.executorMonitor.executorCount === 8)
    assert(numExecutorsTargetForDefaultProfile(manager) === 8)


    // Remove when numTargetExecutors is equal to the current number of executors
    assert(!removeExecutor(manager, "1"))
    assert(removeExecutors(manager, Seq("2", "3")) !== Seq("2", "3"))

    // Remove until limit
    onExecutorAdded(manager, "9")
    onExecutorAdded(manager, "10")
    onExecutorAdded(manager, "11")
    onExecutorAdded(manager, "12")
    assert(manager.executorMonitor.executorCount === 12)
    assert(numExecutorsTargetForDefaultProfile(manager) === 8)

    assert(removeExecutor(manager, "1"))
    assert(removeExecutors(manager, Seq("2", "3", "4")) === Seq("2", "3", "4"))
    assert(!removeExecutor(manager, "5")) // lower limit reached
    assert(!removeExecutor(manager, "6"))
    onExecutorRemoved(manager, "1")
    onExecutorRemoved(manager, "2")
    onExecutorRemoved(manager, "3")
    onExecutorRemoved(manager, "4")
    assert(manager.executorMonitor.executorCount === 8)

    // Add until limit
    assert(!removeExecutor(manager, "7")) // still at lower limit
    assert((manager, Seq("8")) !== Seq("8"))
    onExecutorAdded(manager, "13")
    onExecutorAdded(manager, "14")
    onExecutorAdded(manager, "15")
    onExecutorAdded(manager, "16")
    assert(manager.executorMonitor.executorCount === 12)

    // Remove succeeds again, now that we are no longer at the lower limit
    assert(removeExecutors(manager, Seq("5", "6", "7")) === Seq("5", "6", "7"))
    assert(removeExecutor(manager, "8"))
    assert(manager.executorMonitor.executorCount === 12)
    onExecutorRemoved(manager, "5")
    onExecutorRemoved(manager, "6")
    assert(manager.executorMonitor.executorCount === 10)
    assert(numExecutorsToAddForDefaultProfile(manager) === 4)
    onExecutorRemoved(manager, "9")
    onExecutorRemoved(manager, "10")
    assert(addExecutorsToTarget(manager, updatesNeeded) === 4) // at upper limit
    doUpdateRequest(manager, updatesNeeded.toMap, clock.getTimeMillis())
    onExecutorAdded(manager, "17")
    onExecutorAdded(manager, "18")
    assert(manager.executorMonitor.executorCount === 10)
    assert(addExecutorsToTarget(manager, updatesNeeded) === 0)  // still at upper limit
    doUpdateRequest(manager, updatesNeeded.toMap, clock.getTimeMillis())
    onExecutorAdded(manager, "19")
    onExecutorAdded(manager, "20")
    assert(manager.executorMonitor.executorCount === 12)
    assert(numExecutorsTargetForDefaultProfile(manager) === 12)
  }

  test("starting/canceling add timer") {
    val clock = new ManualClock(8888L)
    val manager = createManager(createConf(2, 10, 2), clock = clock)

    // Starting add timer is idempotent
    assert(addTime(manager) === NOT_SET)
    onSchedulerBacklogged(manager)
    val firstAddTime = addTime(manager)
    assert(firstAddTime === clock.nanoTime() + TimeUnit.SECONDS.toNanos(schedulerBacklogTimeout))
    clock.advance(100L)
    onSchedulerBacklogged(manager)
    assert(addTime(manager) === firstAddTime) // timer is already started
    clock.advance(200L)
    onSchedulerBacklogged(manager)
    assert(addTime(manager) === firstAddTime)
    onSchedulerQueueEmpty(manager)

    // Restart add timer
    clock.advance(1000L)
    assert(addTime(manager) === NOT_SET)
    onSchedulerBacklogged(manager)
    val secondAddTime = addTime(manager)
    assert(secondAddTime === clock.nanoTime() + TimeUnit.SECONDS.toNanos(schedulerBacklogTimeout))
    clock.advance(100L)
    onSchedulerBacklogged(manager)
    assert(addTime(manager) === secondAddTime) // timer is already started
    assert(addTime(manager) !== firstAddTime)
    assert(firstAddTime !== secondAddTime)
  }

  test("mock polling loop with no events") {
    val clock = new ManualClock(2020L)
    val manager = createManager(createConf(0, 20, 0), clock = clock)

    // No events - we should not be adding or removing
    assert(numExecutorsTargetForDefaultProfile(manager) === 0)
    assert(executorsPendingToRemove(manager).isEmpty)
    schedule(manager)
    assert(numExecutorsTargetForDefaultProfile(manager) === 0)
    assert(executorsPendingToRemove(manager).isEmpty)
    clock.advance(100L)
    schedule(manager)
    assert(numExecutorsTargetForDefaultProfile(manager) === 0)
    assert(executorsPendingToRemove(manager).isEmpty)
    clock.advance(1000L)
    schedule(manager)
    assert(numExecutorsTargetForDefaultProfile(manager) === 0)
    assert(executorsPendingToRemove(manager).isEmpty)
    clock.advance(10000L)
    schedule(manager)
    assert(numExecutorsTargetForDefaultProfile(manager) === 0)
    assert(executorsPendingToRemove(manager).isEmpty)
  }

  test("mock polling loop add behavior") {
    val clock = new ManualClock(2020L)
    val manager = createManager(createConf(0, 20, 0), clock = clock)
    post(SparkListenerStageSubmitted(createStageInfo(0, 1000)))

    // Scheduler queue backlogged
    onSchedulerBacklogged(manager)
    clock.advance(schedulerBacklogTimeout * 1000 / 2)
    schedule(manager)
    assert(numExecutorsTargetForDefaultProfile(manager) === 0) // timer not exceeded yet
    clock.advance(schedulerBacklogTimeout * 1000)
    schedule(manager)
    assert(numExecutorsTargetForDefaultProfile(manager) === 1) // first timer exceeded
    clock.advance(sustainedSchedulerBacklogTimeout * 1000 / 2)
    schedule(manager)
    assert(numExecutorsTargetForDefaultProfile(manager) === 1) // second timer not exceeded yet
    clock.advance(sustainedSchedulerBacklogTimeout * 1000)
    schedule(manager)
    assert(numExecutorsTargetForDefaultProfile(manager) === 1 + 2) // second timer exceeded
    clock.advance(sustainedSchedulerBacklogTimeout * 1000)
    schedule(manager)
    assert(numExecutorsTargetForDefaultProfile(manager) === 1 + 2 + 4) // third timer exceeded

    // Scheduler queue drained
    onSchedulerQueueEmpty(manager)
    clock.advance(sustainedSchedulerBacklogTimeout * 1000)
    schedule(manager)
    assert(numExecutorsTargetForDefaultProfile(manager) === 7) // timer is canceled
    clock.advance(sustainedSchedulerBacklogTimeout * 1000)
    schedule(manager)
    assert(numExecutorsTargetForDefaultProfile(manager) === 7)

    // Scheduler queue backlogged again
    onSchedulerBacklogged(manager)
    clock.advance(schedulerBacklogTimeout * 1000)
    schedule(manager)
    assert(numExecutorsTargetForDefaultProfile(manager) === 7 + 1) // timer restarted
    clock.advance(sustainedSchedulerBacklogTimeout * 1000)
    schedule(manager)
    assert(numExecutorsTargetForDefaultProfile(manager) === 7 + 1 + 2)
    clock.advance(sustainedSchedulerBacklogTimeout * 1000)
    schedule(manager)
    assert(numExecutorsTargetForDefaultProfile(manager) === 7 + 1 + 2 + 4)
    clock.advance(sustainedSchedulerBacklogTimeout * 1000)
    schedule(manager)
    assert(numExecutorsTargetForDefaultProfile(manager) === 20) // limit reached
  }

  test("mock polling loop remove behavior") {
    val clock = new ManualClock(2020L)
    val manager = createManager(createConf(1, 20, 1), clock = clock)

    // Remove idle executors on timeout
    onExecutorAdded(manager, "executor-1")
    onExecutorAdded(manager, "executor-2")
    onExecutorAdded(manager, "executor-3")
    assert(executorsPendingToRemove(manager).isEmpty)

    // idle threshold not reached yet
    clock.advance(executorIdleTimeout * 1000 / 2)
    schedule(manager)
    assert(manager.executorMonitor.timedOutExecutors().isEmpty)
    assert(executorsPendingToRemove(manager).isEmpty)

    // idle threshold exceeded
    clock.advance(executorIdleTimeout * 1000)
    assert(manager.executorMonitor.timedOutExecutors().size === 3)
    schedule(manager)
    assert(executorsPendingToRemove(manager).size === 2) // limit reached (1 executor remaining)

    // Mark a subset as busy - only idle executors should be removed
    onExecutorAdded(manager, "executor-4")
    onExecutorAdded(manager, "executor-5")
    onExecutorAdded(manager, "executor-6")
    onExecutorAdded(manager, "executor-7")
    assert(manager.executorMonitor.executorCount === 7)
    assert(executorsPendingToRemove(manager).size === 2) // 2 pending to be removed
    onExecutorBusy(manager, "executor-4")
    onExecutorBusy(manager, "executor-5")
    onExecutorBusy(manager, "executor-6") // 3 busy and 2 idle (of the 5 active ones)

    // after scheduling, the previously timed out executor should be removed, since
    // there are new active ones.
    schedule(manager)
    assert(executorsPendingToRemove(manager).size === 3)

    // advance the clock so that idle executors should time out and move to the pending list
    clock.advance(executorIdleTimeout * 1000)
    schedule(manager)
    assert(executorsPendingToRemove(manager).size === 4)
    assert(!executorsPendingToRemove(manager).contains("executor-4"))
    assert(!executorsPendingToRemove(manager).contains("executor-5"))
    assert(!executorsPendingToRemove(manager).contains("executor-6"))

    // Busy executors are now idle and should be removed
    onExecutorIdle(manager, "executor-4")
    onExecutorIdle(manager, "executor-5")
    onExecutorIdle(manager, "executor-6")
    schedule(manager)
    assert(executorsPendingToRemove(manager).size === 4)
    clock.advance(executorIdleTimeout * 1000)
    schedule(manager)
    assert(executorsPendingToRemove(manager).size === 6) // limit reached (1 executor remaining)
  }

  test("listeners trigger add executors correctly") {
    val manager = createManager(createConf(1, 20, 1))
    assert(addTime(manager) === NOT_SET)

    // Starting a stage should start the add timer
    val numTasks = 10
    post(SparkListenerStageSubmitted(createStageInfo(0, numTasks)))
    assert(addTime(manager) !== NOT_SET)

    // Starting a subset of the tasks should not cancel the add timer
    val taskInfos = (0 to numTasks - 1).map { i => createTaskInfo(i, i, "executor-1") }
    taskInfos.tail.foreach { info => post(SparkListenerTaskStart(0, 0, info)) }
    assert(addTime(manager) !== NOT_SET)

    // Starting all remaining tasks should cancel the add timer
    post(SparkListenerTaskStart(0, 0, taskInfos.head))
    assert(addTime(manager) === NOT_SET)

    // Start two different stages
    // The add timer should be canceled only if all tasks in both stages start running
    post(SparkListenerStageSubmitted(createStageInfo(1, numTasks)))
    post(SparkListenerStageSubmitted(createStageInfo(2, numTasks)))
    assert(addTime(manager) !== NOT_SET)
    taskInfos.foreach { info => post(SparkListenerTaskStart(1, 0, info)) }
    assert(addTime(manager) !== NOT_SET)
    taskInfos.foreach { info => post(SparkListenerTaskStart(2, 0, info)) }
    assert(addTime(manager) === NOT_SET)
  }

  test("avoid ramp up when target < running executors") {
    val manager = createManager(createConf(0, 100000, 0))
    val stage1 = createStageInfo(0, 1000)
    post(SparkListenerStageSubmitted(stage1))

    val updatesNeeded =
      new mutable.HashMap[ResourceProfile, ExecutorAllocationManager.TargetNumUpdates]

    assert(addExecutorsToTarget(manager, updatesNeeded) === 1)
    doUpdateRequest(manager, updatesNeeded.toMap, clock.getTimeMillis())
    assert(addExecutorsToTarget(manager, updatesNeeded) === 2)
    doUpdateRequest(manager, updatesNeeded.toMap, clock.getTimeMillis())
    assert(addExecutorsToTarget(manager, updatesNeeded) === 4)
    doUpdateRequest(manager, updatesNeeded.toMap, clock.getTimeMillis())
    assert(addExecutorsToTarget(manager, updatesNeeded) === 8)
    doUpdateRequest(manager, updatesNeeded.toMap, clock.getTimeMillis())
    assert(numExecutorsTargetForDefaultProfile(manager) === 15)
    (0 until 15).foreach { i =>
      onExecutorAdded(manager, s"executor-$i")
    }
    assert(manager.executorMonitor.executorCount === 15)
    post(SparkListenerStageCompleted(stage1))

    adjustRequestedExecutors(manager)
    assert(numExecutorsTargetForDefaultProfile(manager) === 0)

    post(SparkListenerStageSubmitted(createStageInfo(1, 1000)))
    addExecutorsToTarget(manager, updatesNeeded)
    doUpdateRequest(manager, updatesNeeded.toMap, clock.getTimeMillis())
    assert(numExecutorsTargetForDefaultProfile(manager) === 16)
  }

  test("avoid ramp down initial executors until first job is submitted") {
    val clock = new ManualClock(10000L)
    val manager = createManager(createConf(2, 5, 3), clock = clock)

    // Verify the initial number of executors
    assert(numExecutorsTargetForDefaultProfile(manager) === 3)
    schedule(manager)
    // Verify whether the initial number of executors is kept with no pending tasks
    assert(numExecutorsTargetForDefaultProfile(manager) === 3)

    post(SparkListenerStageSubmitted(createStageInfo(1, 2)))
    clock.advance(100L)

    assert(maxNumExecutorsNeededPerResourceProfile(manager) === 2)
    schedule(manager)

    // Verify that current number of executors should be ramp down when first job is submitted
    assert(numExecutorsTargetForDefaultProfile(manager) === 2)
  }

  test("avoid ramp down initial executors until idle executor is timeout") {
    val clock = new ManualClock(10000L)
    val manager = createManager(createConf(2, 5, 3), clock = clock)

    // Verify the initial number of executors
    assert(numExecutorsTargetForDefaultProfile(manager) === 3)
    schedule(manager)
    // Verify the initial number of executors is kept when no pending tasks
    assert(numExecutorsTargetForDefaultProfile(manager) === 3)
    (0 until 3).foreach { i =>
      onExecutorAdded(manager, s"executor-$i")
    }

    clock.advance(executorIdleTimeout * 1000)

    assert(maxNumExecutorsNeededPerResourceProfile(manager) === 0)
    schedule(manager)
    // Verify executor is timeout,numExecutorsTargetForDefaultProfile is recalculated
    assert(numExecutorsTargetForDefaultProfile(manager) === 2)
  }

  test("get pending task number and related locality preference") {
    val manager = createManager(createConf(2, 5, 3))

    val localityPreferences1 = Seq(
      Seq(TaskLocation("host1"), TaskLocation("host2"), TaskLocation("host3")),
      Seq(TaskLocation("host1"), TaskLocation("host2"), TaskLocation("host4")),
      Seq(TaskLocation("host2"), TaskLocation("host3"), TaskLocation("host4")),
      Seq.empty,
      Seq.empty
    )
    val stageInfo1 = createStageInfo(1, 5, localityPreferences1)
    post(SparkListenerStageSubmitted(stageInfo1))

    assert(localityAwareTasksForDefaultProfile(manager) === 3)
    val hostToLocal = hostToLocalTaskCount(manager)
    assert(hostToLocalTaskCount(manager) ===
      Map("host1" -> 2, "host2" -> 3, "host3" -> 2, "host4" -> 2))
/*
    var resultsLocal = Map("host1" -> 2, "host2" -> 3, "host3" -> 2, "host4" -> 2)
    hostToLocalTaskCount(manager).foreach { case (k, count) =>
      assert(resultsLocal.contains(k._1))
      assert(resultsLocal(k._1) == count)
      assert(k._2 == defaultProfile)
    }
    */

    val localityPreferences2 = Seq(
      Seq(TaskLocation("host2"), TaskLocation("host3"), TaskLocation("host5")),
      Seq(TaskLocation("host3"), TaskLocation("host4"), TaskLocation("host5")),
      Seq.empty
    )
    val stageInfo2 = createStageInfo(2, 3, localityPreferences2)
    post(SparkListenerStageSubmitted(stageInfo2))

    assert(localityAwareTasksForDefaultProfile(manager) === 5)
    assert(hostToLocalTaskCount(manager) ===
      Map("host1" -> 2, "host2" -> 4, "host3" -> 4, "host4" -> 3, "host5" -> 2))

    /*
    resultsLocal = Map("host1" -> 2, "host2" -> 4, "host3" -> 4, "host4" -> 3, "host5" -> 2)
    hostToLocalTaskCount(manager).foreach { case (k, count) =>
      assert(resultsLocal.contains(k._1))
      assert(resultsLocal(k._1) == count)
      assert(k._2 == defaultProfile)
    } */

    post(SparkListenerStageCompleted(stageInfo1))
    assert(localityAwareTasksForDefaultProfile(manager) === 2)

    assert(hostToLocalTaskCount(manager) ===
      Map("host2" -> 1, "host3" -> 2, "host4" -> 1, "host5" -> 2))

/*
    resultsLocal = Map("host2" -> 1, "host3" -> 2, "host4" -> 1, "host5" -> 2)

    hostToLocalTaskCount(manager).foreach { case (k, count) =>
      assert(resultsLocal.contains(k._1))
      assert(resultsLocal(k._1) == count)
      assert(k._2 == defaultProfile)
    }
    */
  }

  test("SPARK-8366: maxNumExecutorsNeededPerResourceProfile should properly handle failed tasks") {
    val manager = createManager(createConf())
    assert(maxNumExecutorsNeededPerResourceProfile(manager) === 0)

    post(SparkListenerStageSubmitted(createStageInfo(0, 1)))
    assert(maxNumExecutorsNeededPerResourceProfile(manager) === 1)

    val taskInfo = createTaskInfo(1, 1, "executor-1")
    post(SparkListenerTaskStart(0, 0, taskInfo))
    assert(maxNumExecutorsNeededPerResourceProfile(manager) === 1)

    // If the task is failed, we expect it to be resubmitted later.
    val taskEndReason = ExceptionFailure(null, null, null, null, None)
    post(SparkListenerTaskEnd(0, 0, null, taskEndReason, taskInfo, new ExecutorMetrics, null))
    assert(maxNumExecutorsNeededPerResourceProfile(manager) === 1)
  }

  test("reset the state of allocation manager") {
    val manager = createManager(createConf())
    assert(numExecutorsTargetForDefaultProfile(manager) === 1)
    assert(numExecutorsToAddForDefaultProfile(manager) === 1)

    val updatesNeeded =
      new mutable.HashMap[ResourceProfile, ExecutorAllocationManager.TargetNumUpdates]

    // Allocation manager is reset when adding executor requests are sent without reporting back
    // executor added.
    post(SparkListenerStageSubmitted(createStageInfo(0, 10)))

    assert(addExecutorsToTarget(manager, updatesNeeded) === 1)
    doUpdateRequest(manager, updatesNeeded.toMap, clock.getTimeMillis())
    assert(numExecutorsTargetForDefaultProfile(manager) === 2)
    assert(addExecutorsToTarget(manager, updatesNeeded) === 2)
    doUpdateRequest(manager, updatesNeeded.toMap, clock.getTimeMillis())
    assert(numExecutorsTargetForDefaultProfile(manager) === 4)
    assert(addExecutorsToTarget(manager, updatesNeeded) === 1)
    doUpdateRequest(manager, updatesNeeded.toMap, clock.getTimeMillis())
    assert(numExecutorsTargetForDefaultProfile(manager) === 5)

    manager.reset()
    assert(numExecutorsTargetForDefaultProfile(manager) === 1)
    assert(numExecutorsToAddForDefaultProfile(manager) === 1)
    assert(manager.executorMonitor.executorCount === 0)

    // Allocation manager is reset when executors are added.
    post(SparkListenerStageSubmitted(createStageInfo(0, 10)))

    addExecutorsToTarget(manager, updatesNeeded)
    doUpdateRequest(manager, updatesNeeded.toMap, clock.getTimeMillis())
    addExecutorsToTarget(manager, updatesNeeded)
    doUpdateRequest(manager, updatesNeeded.toMap, clock.getTimeMillis())
    addExecutorsToTarget(manager, updatesNeeded)
    doUpdateRequest(manager, updatesNeeded.toMap, clock.getTimeMillis())
    assert(numExecutorsTargetForDefaultProfile(manager) === 5)

    onExecutorAdded(manager, "first")
    onExecutorAdded(manager, "second")
    onExecutorAdded(manager, "third")
    onExecutorAdded(manager, "fourth")
    onExecutorAdded(manager, "fifth")
    assert(manager.executorMonitor.executorCount === 5)

    // Cluster manager lost will make all the live executors lost, so here simulate this behavior
    onExecutorRemoved(manager, "first")
    onExecutorRemoved(manager, "second")
    onExecutorRemoved(manager, "third")
    onExecutorRemoved(manager, "fourth")
    onExecutorRemoved(manager, "fifth")

    manager.reset()
    assert(numExecutorsTargetForDefaultProfile(manager) === 1)
    assert(numExecutorsToAddForDefaultProfile(manager) === 1)
    assert(manager.executorMonitor.executorCount === 0)

    // Allocation manager is reset when executors are pending to remove
    addExecutorsToTarget(manager, updatesNeeded)
    doUpdateRequest(manager, updatesNeeded.toMap, clock.getTimeMillis())
    addExecutorsToTarget(manager, updatesNeeded)
    doUpdateRequest(manager, updatesNeeded.toMap, clock.getTimeMillis())
    addExecutorsToTarget(manager, updatesNeeded)
    doUpdateRequest(manager, updatesNeeded.toMap, clock.getTimeMillis())
    assert(numExecutorsTargetForDefaultProfile(manager) === 5)

    onExecutorAdded(manager, "first")
    onExecutorAdded(manager, "second")
    onExecutorAdded(manager, "third")
    onExecutorAdded(manager, "fourth")
    onExecutorAdded(manager, "fifth")
    onExecutorAdded(manager, "sixth")
    onExecutorAdded(manager, "seventh")
    onExecutorAdded(manager, "eighth")
    assert(manager.executorMonitor.executorCount === 8)

    removeExecutor(manager, "first")
    removeExecutors(manager, Seq("second", "third"))
    assert(executorsPendingToRemove(manager) === Set("first", "second", "third"))
    assert(manager.executorMonitor.executorCount === 8)


    // Cluster manager lost will make all the live executors lost, so here simulate this behavior
    onExecutorRemoved(manager, "first")
    onExecutorRemoved(manager, "second")
    onExecutorRemoved(manager, "third")
    onExecutorRemoved(manager, "fourth")
    onExecutorRemoved(manager, "fifth")

    manager.reset()

    assert(numExecutorsTargetForDefaultProfile(manager) === 1)
    assert(numExecutorsToAddForDefaultProfile(manager) === 1)
    assert(executorsPendingToRemove(manager) === Set.empty)
    assert(manager.executorMonitor.executorCount === 0)
  }

  test("SPARK-23365 Don't update target num executors when killing idle executors") {
    val clock = new ManualClock()
    val manager = createManager(
      createConf(1, 2, 1).set(config.DYN_ALLOCATION_TESTING, false),
      clock = clock)

    when(client.requestTotalExecutors(any(), any(), any())).thenReturn(true)
    // test setup -- job with 2 tasks, scale up to two executors
    assert(numExecutorsTargetForDefaultProfile(manager) === 1)
    post(SparkListenerExecutorAdded(
      clock.getTimeMillis(), "executor-1", new ExecutorInfo("host1", 1, Map.empty, Map.empty)))
    post(SparkListenerStageSubmitted(createStageInfo(0, 2)))
    clock.advance(1000)
<<<<<<< HEAD
    updateAndSyncNumExecutorsTarget(manager, clock.getTimeMillis())
    assert(numExecutorsTargetForDefaultProfile(manager) === 2)
=======
    manager invokePrivate _updateAndSyncNumExecutorsTarget(clock.nanoTime())
    assert(numExecutorsTarget(manager) === 2)
>>>>>>> 7ddc19c6
    val taskInfo0 = createTaskInfo(0, 0, "executor-1")
    post(SparkListenerTaskStart(0, 0, taskInfo0))
    post(SparkListenerExecutorAdded(
      clock.getTimeMillis(), "executor-2", new ExecutorInfo("host1", 1, Map.empty, Map.empty)))
    val taskInfo1 = createTaskInfo(1, 1, "executor-2")
    post(SparkListenerTaskStart(0, 0, taskInfo1))
    assert(numExecutorsTargetForDefaultProfile(manager) === 2)

    // have one task finish -- we should adjust the target number of executors down
    // but we should *not* kill any executors yet
    post(SparkListenerTaskEnd(0, 0, null, Success, taskInfo0, new ExecutorMetrics, null))
    assert(maxNumExecutorsNeededPerResourceProfile(manager) === 1)
    assert(numExecutorsTargetForDefaultProfile(manager) === 2)
    clock.advance(1000)
<<<<<<< HEAD
    updateAndSyncNumExecutorsTarget(manager, clock.getTimeMillis())
    assert(numExecutorsTargetForDefaultProfile(manager) === 1)
=======
    manager invokePrivate _updateAndSyncNumExecutorsTarget(clock.nanoTime())
    assert(numExecutorsTarget(manager) === 1)
>>>>>>> 7ddc19c6
    verify(client, never).killExecutors(any(), any(), any(), any())

    // now we cross the idle timeout for executor-1, so we kill it.  the really important
    // thing here is that we do *not* ask the executor allocation client to adjust the target
    // number of executors down
    when(client.killExecutors(Seq("executor-1"), false, false, false))
      .thenReturn(Seq("executor-1"))
    clock.advance(3000)
    schedule(manager)
    assert(maxNumExecutorsNeededPerResourceProfile(manager) === 1)
    assert(numExecutorsTargetForDefaultProfile(manager) === 1)
    // here's the important verify -- we did kill the executors, but did not adjust the target count
    verify(client).killExecutors(Seq("executor-1"), false, false, false)
  }

  test("SPARK-26758 check executor target number after idle time out ") {
    val clock = new ManualClock(10000L)
    val manager = createManager(createConf(1, 5, 3), clock = clock)
    assert(numExecutorsTargetForDefaultProfile(manager) === 3)
    post(SparkListenerExecutorAdded(
      clock.getTimeMillis(), "executor-1", new ExecutorInfo("host1", 1, Map.empty)))
    post(SparkListenerExecutorAdded(
      clock.getTimeMillis(), "executor-2", new ExecutorInfo("host1", 2, Map.empty)))
    post(SparkListenerExecutorAdded(
      clock.getTimeMillis(), "executor-3", new ExecutorInfo("host1", 3, Map.empty)))
    // make all the executors as idle, so that it will be killed
    clock.advance(executorIdleTimeout * 1000)
    schedule(manager)
    // once the schedule is run target executor number should be 1
    assert(numExecutorsTargetForDefaultProfile(manager) === 1)
  }

  private def createConf(
      minExecutors: Int = 1,
      maxExecutors: Int = 5,
      initialExecutors: Int = 1): SparkConf = {
    new SparkConf()
      .set(config.DYN_ALLOCATION_ENABLED, true)
      .set(config.DYN_ALLOCATION_MIN_EXECUTORS, minExecutors)
      .set(config.DYN_ALLOCATION_MAX_EXECUTORS, maxExecutors)
      .set(config.DYN_ALLOCATION_INITIAL_EXECUTORS, initialExecutors)
      .set(config.DYN_ALLOCATION_SCHEDULER_BACKLOG_TIMEOUT.key,
        s"${schedulerBacklogTimeout.toString}s")
      .set(config.DYN_ALLOCATION_SUSTAINED_SCHEDULER_BACKLOG_TIMEOUT.key,
        s"${sustainedSchedulerBacklogTimeout.toString}s")
      .set(config.DYN_ALLOCATION_EXECUTOR_IDLE_TIMEOUT.key, s"${executorIdleTimeout.toString}s")
      .set(config.SHUFFLE_SERVICE_ENABLED, true)
      .set(config.DYN_ALLOCATION_TESTING, true)
      // SPARK-22864: effectively disable the allocation schedule by setting the period to a
      // really long value.
      .set(TEST_SCHEDULE_INTERVAL, 10000L)
  }

  private def createManager(
      conf: SparkConf,
      clock: Clock = new SystemClock()): ExecutorAllocationManager = {
    val manager = new ExecutorAllocationManager(client, listenerBus, conf, clock = clock)
    managers += manager
    manager.start()
    manager
  }

  private val execInfo = new ExecutorInfo("host1", 1, Map.empty,
    Map.empty, Map.empty, DEFAULT_RESOURCE_PROFILE_ID)

  private def onExecutorAdded(manager: ExecutorAllocationManager, id: String): Unit = {
<<<<<<< HEAD
    post(SparkListenerExecutorAdded(0L, id, new ExecutorInfo("host1", 1, Map.empty, Map.empty)))
=======
    post(SparkListenerExecutorAdded(0L, id, execInfo))
>>>>>>> 7ddc19c6
  }

  private def onExecutorRemoved(manager: ExecutorAllocationManager, id: String): Unit = {
    post(SparkListenerExecutorRemoved(0L, id, null))
  }

  private def onExecutorBusy(manager: ExecutorAllocationManager, id: String): Unit = {
    val info = new TaskInfo(1, 1, 1, 0, id, "foo.example.com", TaskLocality.PROCESS_LOCAL, false)
    post(SparkListenerTaskStart(1, 1, info))
  }

  private def onExecutorIdle(manager: ExecutorAllocationManager, id: String): Unit = {
    val info = new TaskInfo(1, 1, 1, 0, id, "foo.example.com", TaskLocality.PROCESS_LOCAL, false)
    info.markFinished(TaskState.FINISHED, 1)
    post(SparkListenerTaskEnd(1, 1, "foo", Success, info, new ExecutorMetrics, null))
  }

  private def removeExecutor(manager: ExecutorAllocationManager, executorId: String): Boolean = {
    val executorsRemoved = removeExecutors(manager, Seq(executorId))
    executorsRemoved.nonEmpty && executorsRemoved(0) == executorId
  }

  private def executorsPendingToRemove(manager: ExecutorAllocationManager): Set[String] = {
    manager.executorMonitor.executorsPendingToRemove()
  }
}

/**
 * Helper methods for testing ExecutorAllocationManager.
 * This includes methods to access private methods and fields in ExecutorAllocationManager.
 */
private object ExecutorAllocationManagerSuite extends PrivateMethodTester {
  private val schedulerBacklogTimeout = 1L
  private val sustainedSchedulerBacklogTimeout = 2L
  private val executorIdleTimeout = 3L

  private def createStageInfo(
      stageId: Int,
      numTasks: Int,
      taskLocalityPreferences: Seq[Seq[TaskLocation]] = Seq.empty,
      attemptId: Int = 0
    ): StageInfo = {
    new StageInfo(stageId, attemptId, "name", numTasks, Seq.empty, Seq.empty, "no details",
      taskLocalityPreferences = taskLocalityPreferences)
  }

  private def createTaskInfo(
      taskId: Int,
      taskIndex: Int,
      executorId: String,
      speculative: Boolean = false): TaskInfo = {
    new TaskInfo(taskId, taskIndex, 0, 0, executorId, "", TaskLocality.ANY, speculative)
  }

  /* ------------------------------------------------------- *
   | Helper methods for accessing private methods and fields |
   * ------------------------------------------------------- */

  private val _numExecutorsToAddPerResourceProfileId =
    PrivateMethod[mutable.HashMap[Int, Int]](
      Symbol("numExecutorsToAddPerResourceProfileId"))
  private val _numExecutorsTargetPerResourceProfile =
    PrivateMethod[mutable.HashMap[ResourceProfile, Int]](
      Symbol("numExecutorsTargetPerResourceProfile"))
  private val _maxNumExecutorsNeededPerResourceProfile =
    PrivateMethod[Int](Symbol("maxNumExecutorsNeededPerResourceProfile"))
  private val _addTime = PrivateMethod[Long](Symbol("addTime"))
  private val _schedule = PrivateMethod[Unit](Symbol("schedule"))
  private val _doUpdateRequest = PrivateMethod[Unit](Symbol("doUpdateRequest"))
  private val _updateAndSyncNumExecutorsTarget =
    PrivateMethod[Int](Symbol("updateAndSyncNumExecutorsTarget"))
  private val _addExecutorsToTarget = PrivateMethod[Int](Symbol("addExecutorsToTarget"))
  private val _removeExecutors = PrivateMethod[Seq[String]](Symbol("removeExecutors"))
  private val _onSchedulerBacklogged = PrivateMethod[Unit](Symbol("onSchedulerBacklogged"))
  private val _onSchedulerQueueEmpty = PrivateMethod[Unit](Symbol("onSchedulerQueueEmpty"))
  private val _localityAwareTasksPerResourceProfileId =
    PrivateMethod[mutable.HashMap[Int, Int]](Symbol("numLocalityAwareTasksPerResourceProfileId"))
  private val _rpIdToHostToLocalTaskCount =
    PrivateMethod[Map[Int, Map[String, Int]]](Symbol("rpIdToHostToLocalTaskCount"))
  private val _onSpeculativeTaskSubmitted =
    PrivateMethod[Unit](Symbol("onSpeculativeTaskSubmitted"))
  private val _totalRunningTasksPerResourceProfile =
    PrivateMethod[Int](Symbol("totalRunningTasksPerResourceProfile"))

  private val defaultProfile = ResourceProfile.getOrCreateDefaultProfile(new SparkConf)

  private def numExecutorsToAddForDefaultProfile(manager: ExecutorAllocationManager): Int = {
    val nmap = manager invokePrivate _numExecutorsToAddPerResourceProfileId()
    nmap(defaultProfile.id)
  }

  private def updateAndSyncNumExecutorsTarget(
      manager: ExecutorAllocationManager,
      now: Long): Unit = {
    manager invokePrivate _updateAndSyncNumExecutorsTarget(now)
  }

  private def numExecutorsTargetForDefaultProfile(manager: ExecutorAllocationManager): Int = {
    val numMap = manager invokePrivate _numExecutorsTargetPerResourceProfile()
    numMap(defaultProfile)
  }

  private def addExecutorsToTarget(
      manager: ExecutorAllocationManager,
      updatesNeeded: mutable.HashMap[ResourceProfile, ExecutorAllocationManager.TargetNumUpdates]
  ): Int = {
    val maxNumExecutorsNeeded =
      manager invokePrivate _maxNumExecutorsNeededPerResourceProfile(defaultProfile.id)
    manager invokePrivate
      _addExecutorsToTarget(maxNumExecutorsNeeded, defaultProfile, updatesNeeded)
  }

  private def addTime(manager: ExecutorAllocationManager): Long = {
    manager invokePrivate _addTime()
  }

  private def doUpdateRequest(
      manager: ExecutorAllocationManager,
      updates: Map[ResourceProfile, ExecutorAllocationManager.TargetNumUpdates],
      now: Long): Unit = {
    manager invokePrivate _doUpdateRequest(updates, now)
  }

  private def schedule(manager: ExecutorAllocationManager): Unit = {
    manager invokePrivate _schedule()
  }

  private def maxNumExecutorsNeededPerResourceProfile(manager: ExecutorAllocationManager): Int = {
    manager invokePrivate _maxNumExecutorsNeededPerResourceProfile(defaultProfile.id)
  }

  private def adjustRequestedExecutors(manager: ExecutorAllocationManager): Int = {
    manager invokePrivate _updateAndSyncNumExecutorsTarget(0L)
  }

  private def removeExecutors(manager: ExecutorAllocationManager, ids: Seq[String]): Seq[String] = {
    manager invokePrivate _removeExecutors(ids)
  }

  private def onSchedulerBacklogged(manager: ExecutorAllocationManager): Unit = {
    manager invokePrivate _onSchedulerBacklogged()
  }

  private def onSchedulerQueueEmpty(manager: ExecutorAllocationManager): Unit = {
    manager invokePrivate _onSchedulerQueueEmpty()
  }

  private def onSpeculativeTaskSubmitted(manager: ExecutorAllocationManager, id: String) : Unit = {
    manager invokePrivate _onSpeculativeTaskSubmitted(id)
  }

  private def localityAwareTasksForDefaultProfile(manager: ExecutorAllocationManager): Int = {
    val localMap = manager invokePrivate _localityAwareTasksPerResourceProfileId()
    localMap(defaultProfile.id)
  }

  private def totalRunningTasksPerResourceProfile(manager: ExecutorAllocationManager): Int = {
    manager invokePrivate _totalRunningTasksPerResourceProfile(defaultProfile.id)
  }

  private def hostToLocalTaskCount(
      manager: ExecutorAllocationManager): Map[String, Int] = {
    val rpIdToHostLocal = manager invokePrivate _rpIdToHostToLocalTaskCount()
    rpIdToHostLocal(defaultProfile.id)
  }

  private def getResourceProfileIdOfExecutor(manager: ExecutorAllocationManager): Int = {
    defaultProfile.id
  }
}<|MERGE_RESOLUTION|>--- conflicted
+++ resolved
@@ -29,11 +29,7 @@
 import org.apache.spark.internal.config
 import org.apache.spark.internal.config.Tests.TEST_SCHEDULE_INTERVAL
 import org.apache.spark.metrics.MetricsSystem
-<<<<<<< HEAD
-import org.apache.spark.resource.ResourceProfile
-=======
 import org.apache.spark.resource.ResourceProfile.DEFAULT_RESOURCE_PROFILE_ID
->>>>>>> 7ddc19c6
 import org.apache.spark.scheduler._
 import org.apache.spark.scheduler.cluster.ExecutorInfo
 import org.apache.spark.scheduler.dynalloc.ExecutorMonitor
@@ -1054,13 +1050,8 @@
       clock.getTimeMillis(), "executor-1", new ExecutorInfo("host1", 1, Map.empty, Map.empty)))
     post(SparkListenerStageSubmitted(createStageInfo(0, 2)))
     clock.advance(1000)
-<<<<<<< HEAD
-    updateAndSyncNumExecutorsTarget(manager, clock.getTimeMillis())
-    assert(numExecutorsTargetForDefaultProfile(manager) === 2)
-=======
     manager invokePrivate _updateAndSyncNumExecutorsTarget(clock.nanoTime())
     assert(numExecutorsTarget(manager) === 2)
->>>>>>> 7ddc19c6
     val taskInfo0 = createTaskInfo(0, 0, "executor-1")
     post(SparkListenerTaskStart(0, 0, taskInfo0))
     post(SparkListenerExecutorAdded(
@@ -1075,13 +1066,8 @@
     assert(maxNumExecutorsNeededPerResourceProfile(manager) === 1)
     assert(numExecutorsTargetForDefaultProfile(manager) === 2)
     clock.advance(1000)
-<<<<<<< HEAD
-    updateAndSyncNumExecutorsTarget(manager, clock.getTimeMillis())
-    assert(numExecutorsTargetForDefaultProfile(manager) === 1)
-=======
     manager invokePrivate _updateAndSyncNumExecutorsTarget(clock.nanoTime())
     assert(numExecutorsTarget(manager) === 1)
->>>>>>> 7ddc19c6
     verify(client, never).killExecutors(any(), any(), any(), any())
 
     // now we cross the idle timeout for executor-1, so we kill it.  the really important
@@ -1148,11 +1134,7 @@
     Map.empty, Map.empty, DEFAULT_RESOURCE_PROFILE_ID)
 
   private def onExecutorAdded(manager: ExecutorAllocationManager, id: String): Unit = {
-<<<<<<< HEAD
-    post(SparkListenerExecutorAdded(0L, id, new ExecutorInfo("host1", 1, Map.empty, Map.empty)))
-=======
     post(SparkListenerExecutorAdded(0L, id, execInfo))
->>>>>>> 7ddc19c6
   }
 
   private def onExecutorRemoved(manager: ExecutorAllocationManager, id: String): Unit = {
