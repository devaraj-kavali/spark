--- conflicted
+++ resolved
@@ -96,15 +96,10 @@
   // visible for testing
   def parseOrFindResources(resourcesFileOpt: Option[String]): Map[String, ResourceInformation] = {
     logDebug(s"Resource profile id is: ${resourceProfile.id}")
-<<<<<<< HEAD
-    val resources = getOrDiscoverAllResourcesForResourceProfile(resourcesFileOpt,
-      SPARK_EXECUTOR_PREFIX, resourceProfile)
-=======
     val resources = getOrDiscoverAllResourcesForResourceProfile(
       resourcesFileOpt,
       SPARK_EXECUTOR_PREFIX,
       resourceProfile)
->>>>>>> cfb1706e
     logResourceInfo(SPARK_EXECUTOR_PREFIX, resources)
     resources
   }
@@ -285,25 +280,13 @@
         }
       }
 
-<<<<<<< HEAD
-      // unknown means that the cluster manager isn't supported so just use the default
-      // profile which is the same as reading the spark configs
-      val rpIdToAsk = if (arguments.resourceProfileId == UNKNOWN_RESOURCE_PROFILE_ID) {
-        DEFAULT_RESOURCE_PROFILE_ID
-      } else {
-        arguments.resourceProfileId
-      }
-
-      val cfg = driver.askSync[SparkAppConfig](RetrieveSparkAppConfig(rpIdToAsk))
+
+      val cfg = driver.askSync[SparkAppConfig](RetrieveSparkAppConfig(arguments.resourceProfileId))
       // we have to add the pyspark memory conf into SparkConfs so the PythonRunner can
       // pick it up properly
       val pysparkMemoryConf = cfg.resourceProfile.getInternalPysparkMemoryConfs
       val props = cfg.sparkProperties ++
         Seq[(String, String)](("spark.app.id", arguments.appId)) ++ pysparkMemoryConf
-=======
-      val cfg = driver.askSync[SparkAppConfig](RetrieveSparkAppConfig(arguments.resourceProfileId))
-      val props = cfg.sparkProperties ++ Seq[(String, String)](("spark.app.id", arguments.appId))
->>>>>>> cfb1706e
       fetcher.shutdown()
 
       // Create SparkEnv using properties we fetched from the driver.
@@ -344,11 +327,7 @@
     var appId: String = null
     var workerUrl: Option[String] = None
     val userClassPath = new mutable.ListBuffer[URL]()
-<<<<<<< HEAD
-    var resourceProfileId: Int = UNKNOWN_RESOURCE_PROFILE_ID
-=======
     var resourceProfileId: Int = DEFAULT_RESOURCE_PROFILE_ID
->>>>>>> cfb1706e
 
     var argv = args.toList
     while (!argv.isEmpty) {
